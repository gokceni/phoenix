--- conflicted
+++ resolved
@@ -127,7 +127,6 @@
       <artifactId>phoenix-queryserver-client</artifactId>
     </dependency>
     <dependency>
-<<<<<<< HEAD
       <groupId>com.google.inject</groupId>
       <artifactId>guice</artifactId>
       <version>3.0</version>
@@ -141,10 +140,10 @@
       <groupId>org.apache.htrace</groupId>
       <artifactId>htrace-core</artifactId>
       <version>3.2.0-incubating</version>
-=======
+    </dependency>
+    <dependency>
       <groupId>org.apache.phoenix</groupId>
       <artifactId>phoenix-load-balancer</artifactId>
->>>>>>> 169270da
     </dependency>
   </dependencies>
 </project>