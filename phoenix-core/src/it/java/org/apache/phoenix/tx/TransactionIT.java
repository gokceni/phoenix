--- conflicted
+++ resolved
@@ -44,17 +44,13 @@
 import org.apache.hadoop.hbase.HColumnDescriptor;
 import org.apache.hadoop.hbase.HTableDescriptor;
 import org.apache.hadoop.hbase.TableName;
-<<<<<<< HEAD
+import org.apache.hadoop.hbase.TableNotFoundException;
 import org.apache.hadoop.hbase.client.Admin;
 import org.apache.hadoop.hbase.client.Mutation;
 import org.apache.hadoop.hbase.coprocessor.ObserverContext;
 import org.apache.hadoop.hbase.coprocessor.RegionCoprocessorEnvironment;
 import org.apache.hadoop.hbase.coprocessor.SimpleRegionObserver;
 import org.apache.hadoop.hbase.regionserver.MiniBatchOperationInProgress;
-=======
-import org.apache.hadoop.hbase.TableNotFoundException;
-import org.apache.hadoop.hbase.client.Admin;
->>>>>>> e5379cd1
 import org.apache.hadoop.hbase.util.Bytes;
 import org.apache.phoenix.end2end.ParallelStatsDisabledIT;
 import org.apache.phoenix.exception.SQLExceptionCode;
@@ -479,28 +475,19 @@
         }
     }
     
-<<<<<<< HEAD
-    
-    private static void assertTTL(Admin admin, String tableName, int ttl) throws Exception {
-=======
+    
     private static void assertTTL(Admin admin, String tableName, int ttl) throws TableNotFoundException, IOException {
->>>>>>> e5379cd1
         HTableDescriptor tableDesc = admin.getTableDescriptor(TableName.valueOf(tableName));
         for (HColumnDescriptor colDesc : tableDesc.getFamilies()) {
             assertEquals(ttl,Integer.parseInt(colDesc.getValue(TxConstants.PROPERTY_TTL)));
             assertEquals(HColumnDescriptor.DEFAULT_TTL,colDesc.getTimeToLive());
         }
     }
-<<<<<<< HEAD
-
-=======
-    
->>>>>>> e5379cd1
+    
     @Test
     public void testSetTTL() throws Exception {
         Properties props = PropertiesUtil.deepCopy(TEST_PROPERTIES);
         TransactionFactory.Provider txProvider = TransactionFactory.Provider.valueOf(this.txProvider);
-<<<<<<< HEAD
         try (Connection conn = DriverManager.getConnection(getUrl(), props); 
              Admin admin = conn.unwrap(PhoenixConnection.class).getQueryServices().getAdmin()) {
             String tableName = generateUniqueName();
@@ -534,18 +521,6 @@
                     throw e;
                 }
             }
-=======
-        try (Connection conn = DriverManager.getConnection(getUrl(), props); Admin admin = conn.unwrap(PhoenixConnection.class).getQueryServices().getAdmin()) {
-            String tableName = generateUniqueName();
-            conn.createStatement().execute("CREATE TABLE " + tableName + 
-                    "(K VARCHAR PRIMARY KEY) TRANSACTIONAL=true,TRANSACTION_PROVIDER='" + txProvider + "',TTL=100");
-            assertTTL(admin, tableName, 100);
-            tableName = generateUniqueName();
-            conn.createStatement().execute("CREATE TABLE " + tableName + 
-                    "(K VARCHAR PRIMARY KEY) TRANSACTIONAL=true,TRANSACTION_PROVIDER='" + txProvider + "'");
-            conn.createStatement().execute("ALTER TABLE " + tableName + " SET TTL=" + 200);
-            assertTTL(admin, tableName, 200);
->>>>>>> e5379cd1
         }
     }
 }