/*
 * Licensed to the Apache Software Foundation (ASF) under one
 * or more contributor license agreements.  See the NOTICE file
 * distributed with this work for additional information
 * regarding copyright ownership.  The ASF licenses this file
 * to you under the Apache License, Version 2.0 (the
 * "License"); you may not use this file except in compliance
 * with the License.  You may obtain a copy of the License at
 *
 * http://www.apache.org/licenses/LICENSE-2.0
 *
 * Unless required by applicable law or agreed to in writing, software
 * distributed under the License is distributed on an "AS IS" BASIS,
 * WITHOUT WARRANTIES OR CONDITIONS OF ANY KIND, either express or implied.
 * See the License for the specific language governing permissions and
 * limitations under the License.
 */
package org.apache.phoenix.compile;

import java.sql.SQLException;
import java.util.BitSet;
import java.util.Collections;
import java.util.List;
import java.util.Map;

import org.apache.hadoop.hbase.HConstants;
import org.apache.hadoop.hbase.io.ImmutableBytesWritable;
import org.apache.phoenix.exception.SQLExceptionCode;
import org.apache.phoenix.expression.Expression;
import org.apache.phoenix.jdbc.PhoenixStatement;
import org.apache.phoenix.parse.ParseNode;
import org.apache.phoenix.parse.SequenceValueParseNode;
import org.apache.phoenix.parse.SequenceValueParseNode.Op;
import org.apache.phoenix.parse.TableName;
import org.apache.phoenix.query.ConnectionQueryServices;
import org.apache.phoenix.schema.PName;
import org.apache.phoenix.schema.Sequence;
import org.apache.phoenix.schema.SequenceAllocation;
import org.apache.phoenix.schema.SequenceKey;
import org.apache.phoenix.schema.tuple.DelegateTuple;
import org.apache.phoenix.schema.tuple.Tuple;
import org.apache.phoenix.schema.types.PLong;
import org.apache.phoenix.util.SequenceUtil;

import com.google.common.collect.Lists;
import com.google.common.collect.Maps;

public class SequenceManager {
    private final PhoenixStatement statement;
    private int[] sequencePosition;
    private List<SequenceAllocation> nextSequences;
    private List<SequenceKey> currentSequences;
    private final Map<SequenceKey,SequenceValueExpression> sequenceMap = Maps.newHashMap();
    private final BitSet isNextSequence = new BitSet();
    
    public SequenceManager(PhoenixStatement statement) {
        this.statement = statement;
    }
    
    public int getSequenceCount() {
        return sequenceMap == null ? 0 : sequenceMap.size();
    }
    
    private void setSequenceValues(long[] srcSequenceValues, long[] dstSequenceValues, SQLException[] sqlExceptions) throws SQLException {
        SQLException eTop = null;
        for (int i = 0; i < sqlExceptions.length; i++) {
            SQLException e = sqlExceptions[i];
            if (e != null) {
                if (eTop == null) {
                    eTop = e;
                } else {
                    e.setNextException(eTop.getNextException());
                    eTop.setNextException(e);
                }
            } else {
                dstSequenceValues[sequencePosition[i]] = srcSequenceValues[i];
            }
        }
        if (eTop != null) {
            throw eTop;
        }
    }
    
    public Tuple newSequenceTuple(Tuple tuple) throws SQLException {
        return new SequenceTuple(tuple);
    }
    
    private class SequenceTuple extends DelegateTuple {
        private final long[] srcSequenceValues;
        private final long[] dstSequenceValues;
        private final SQLException[] sqlExceptions;
        
        public SequenceTuple(Tuple delegate) throws SQLException {
            super(delegate);
            int maxSize = sequenceMap.size();
            dstSequenceValues = new long[maxSize];
            srcSequenceValues = new long[nextSequences.size()];
            sqlExceptions = new SQLException[nextSequences.size()];
            incrementSequenceValues();
        }
        
        private void incrementSequenceValues() throws SQLException {
            if (sequenceMap == null) {
                return;
            }
            Long scn = statement.getConnection().getSCN();
            long timestamp = scn == null ? HConstants.LATEST_TIMESTAMP : scn;
            ConnectionQueryServices services = statement.getConnection().getQueryServices();
            services.incrementSequences(nextSequences, timestamp, srcSequenceValues, sqlExceptions);
            setSequenceValues(srcSequenceValues, dstSequenceValues, sqlExceptions);
            int offset = nextSequences.size();
            for (int i = 0; i < currentSequences.size(); i++) {
                dstSequenceValues[sequencePosition[offset+i]] = services.currentSequenceValue(currentSequences.get(i), timestamp);
            }
        }

        @Override
        public long getSequenceValue(int index) {
            return dstSequenceValues[index];
        }
    }
    
    public SequenceValueExpression newSequenceReference(SequenceValueParseNode node) throws SQLException {
        PName tenantName = statement.getConnection().getTenantId();
        TableName tableName = node.getTableName();
<<<<<<< HEAD
        ParseNode numToAllocateNode = node.getNumToAllocateNode();        
        return newSequenceReference(tenantName, tableName, numToAllocateNode, node.getOp());
    }
    
    public SequenceValueExpression newSequenceReference(PName tenantName,
            TableName tableName, ParseNode numToAllocateNode, SequenceValueParseNode.Op op) throws SQLException {
        String tenantId = tenantName == null ? null : tenantName.getString();
=======
        if (tableName.getSchemaName() == null && statement.getConnection().getSchema() != null) {
            tableName = TableName.create(statement.getConnection().getSchema(), tableName.getTableName());
        }
>>>>>>> 13ae3f38
        int nSaltBuckets = statement.getConnection().getQueryServices().getSequenceSaltBuckets();
        long numToAllocate = determineNumToAllocate(tableName, numToAllocateNode);
        SequenceKey key = new SequenceKey(tenantId, tableName.getSchemaName(), tableName.getTableName(), nSaltBuckets);
        SequenceValueExpression expression = sequenceMap.get(key);
        if (expression == null) {
            int index = sequenceMap.size();
            expression = new SequenceValueExpression(key, op, index, numToAllocate);
            sequenceMap.put(key, expression);
        } else if (expression.op != op || expression.getNumToAllocate() < numToAllocate) {
            // Keep the maximum allocation size we see in a statement
            SequenceValueExpression oldExpression = expression;
            expression = new SequenceValueExpression(key, op, expression.getIndex(), Math.max(expression.getNumToAllocate(), numToAllocate));
            if (oldExpression.getNumToAllocate() < numToAllocate) {
                // If we found a NEXT VALUE expression with a higher number to allocate
                // We override the original expression
                sequenceMap.put(key, expression);
            }
        } 
        // If we see a NEXT and a CURRENT, treat the CURRENT just like a NEXT
        if (op == Op.NEXT_VALUE) {
            isNextSequence.set(expression.getIndex());
        }
           
        return expression;
    }

    /**
     * If caller specified used NEXT <n> VALUES FOR <seq> expression then we have set the numToAllocate.
     * If numToAllocate is > 1 we treat this as a bulk reservation of a block of sequence slots.
     * 
     * @throws a SQLException if we can't compile the expression
     */
    private long determineNumToAllocate(TableName sequenceName, ParseNode numToAllocateNode)
            throws SQLException {

        if (numToAllocateNode != null) {
            final StatementContext context = new StatementContext(statement);
            ExpressionCompiler expressionCompiler = new ExpressionCompiler(context);
            Expression expression = numToAllocateNode.accept(expressionCompiler);
            ImmutableBytesWritable ptr = context.getTempPtr();
            expression.evaluate(null, ptr);
            if (ptr.getLength() == 0 || !expression.getDataType().isCoercibleTo(PLong.INSTANCE)) {
                throw SequenceUtil.getException(sequenceName.getSchemaName(), sequenceName.getTableName(), SQLExceptionCode.NUM_SEQ_TO_ALLOCATE_MUST_BE_CONSTANT);
            }
            
            // Parse <n> and make sure it is greater than 0. We don't support allocating 0 or negative values!
            long numToAllocate = (long) PLong.INSTANCE.toObject(ptr, expression.getDataType());
            if (numToAllocate < 1) {
                throw SequenceUtil.getException(sequenceName.getSchemaName(), sequenceName.getTableName(), SQLExceptionCode.NUM_SEQ_TO_ALLOCATE_MUST_BE_CONSTANT);
            }
            return numToAllocate;
            
        } else {
            // Standard Sequence Allocation Behavior
            return SequenceUtil.DEFAULT_NUM_SLOTS_TO_ALLOCATE;
        }
    }
    
    public void validateSequences(Sequence.ValueOp action) throws SQLException {
        if (sequenceMap.isEmpty()) {
            return;
        }
        int maxSize = sequenceMap.size();
        long[] dstSequenceValues = new long[maxSize];
        sequencePosition = new int[maxSize];
        nextSequences = Lists.newArrayListWithExpectedSize(maxSize);
        currentSequences = Lists.newArrayListWithExpectedSize(maxSize);
        for (Map.Entry<SequenceKey, SequenceValueExpression> entry : sequenceMap.entrySet()) {
            if (isNextSequence.get(entry.getValue().getIndex())) {
                nextSequences.add(new SequenceAllocation(entry.getKey(), entry.getValue().getNumToAllocate()));
            } else {
                currentSequences.add(entry.getKey());
            }
        }
        long[] srcSequenceValues = new long[nextSequences.size()];
        SQLException[] sqlExceptions = new SQLException[nextSequences.size()];
        
        // Sort the next sequences to prevent deadlocks
        Collections.sort(nextSequences);

        // Create reverse indexes
        for (int i = 0; i < nextSequences.size(); i++) {
            sequencePosition[i] = sequenceMap.get(nextSequences.get(i)).getIndex();
        }
        int offset = nextSequences.size();
        for (int i = 0; i < currentSequences.size(); i++) {
            sequencePosition[i+offset] = sequenceMap.get(currentSequences.get(i)).getIndex();
        }
        ConnectionQueryServices services = this.statement.getConnection().getQueryServices();
        Long scn = statement.getConnection().getSCN();
        long timestamp = scn == null ? HConstants.LATEST_TIMESTAMP : scn;
        services.validateSequences(nextSequences, timestamp, srcSequenceValues, sqlExceptions, action);
        setSequenceValues(srcSequenceValues, dstSequenceValues, sqlExceptions);
    }
    
}    
 <|MERGE_RESOLUTION|>--- conflicted
+++ resolved
@@ -123,7 +123,6 @@
     public SequenceValueExpression newSequenceReference(SequenceValueParseNode node) throws SQLException {
         PName tenantName = statement.getConnection().getTenantId();
         TableName tableName = node.getTableName();
-<<<<<<< HEAD
         ParseNode numToAllocateNode = node.getNumToAllocateNode();        
         return newSequenceReference(tenantName, tableName, numToAllocateNode, node.getOp());
     }
@@ -131,11 +130,9 @@
     public SequenceValueExpression newSequenceReference(PName tenantName,
             TableName tableName, ParseNode numToAllocateNode, SequenceValueParseNode.Op op) throws SQLException {
         String tenantId = tenantName == null ? null : tenantName.getString();
-=======
         if (tableName.getSchemaName() == null && statement.getConnection().getSchema() != null) {
             tableName = TableName.create(statement.getConnection().getSchema(), tableName.getTableName());
         }
->>>>>>> 13ae3f38
         int nSaltBuckets = statement.getConnection().getQueryServices().getSequenceSaltBuckets();
         long numToAllocate = determineNumToAllocate(tableName, numToAllocateNode);
         SequenceKey key = new SequenceKey(tenantId, tableName.getSchemaName(), tableName.getTableName(), nSaltBuckets);
