/*
 * Licensed to the Apache Software Foundation (ASF) under one
 * or more contributor license agreements.  See the NOTICE file
 * distributed with this work for additional information
 * regarding copyright ownership.  The ASF licenses this file
 * to you under the Apache License, Version 2.0 (the
 * "License"); you may not use this file except in compliance
 * with the License.  You may obtain a copy of the License at
 *
 * http://www.apache.org/licenses/LICENSE-2.0
 *
 * Unless required by applicable law or agreed to in writing, software
 * distributed under the License is distributed on an "AS IS" BASIS,
 * WITHOUT WARRANTIES OR CONDITIONS OF ANY KIND, either express or implied.
 * See the License for the specific language governing permissions and
 * limitations under the License.
 */

package org.apache.phoenix.util;

import static org.apache.phoenix.util.SchemaUtil.getEscapedFullColumnName;

import java.sql.Connection;
import java.sql.DatabaseMetaData;
import java.sql.DriverManager;
import java.sql.ResultSet;
import java.sql.SQLException;
import java.util.List;
import java.util.Properties;

import javax.annotation.Nullable;

import org.apache.commons.logging.Log;
import org.apache.commons.logging.LogFactory;
import org.apache.hadoop.conf.Configuration;
import org.apache.hadoop.hbase.Cell;
import org.apache.hadoop.hbase.HConstants;
import org.apache.hadoop.hbase.filter.CompareFilter.CompareOp;
import org.apache.phoenix.hbase.index.util.ImmutableBytesPtr;
import org.apache.phoenix.iterate.ResultIterator;
import org.apache.phoenix.jdbc.PhoenixConnection;
import org.apache.phoenix.jdbc.PhoenixEmbeddedDriver;
import org.apache.phoenix.parse.HintNode;
import org.apache.phoenix.parse.HintNode.Hint;
import org.apache.phoenix.parse.WildcardParseNode;
import org.apache.phoenix.query.QueryConstants;
import org.apache.phoenix.query.QueryServices;
import org.apache.phoenix.query.QueryServicesOptions;
import org.apache.phoenix.schema.SortOrder;
import org.apache.phoenix.schema.tuple.Tuple;
import org.apache.phoenix.schema.types.PInteger;

import com.google.common.base.Function;
import com.google.common.base.Joiner;
import com.google.common.base.Preconditions;
import com.google.common.collect.Iterables;
import com.google.common.collect.Lists;

public final class QueryUtil {

    private static final Log LOG = LogFactory.getLog(QueryUtil.class);

    /**
     *  Column family name index within ResultSet resulting from {@link DatabaseMetaData#getColumns(String, String, String, String)}
     */
    public static final int COLUMN_FAMILY_POSITION = 25;

    /**
     *  Column name index within ResultSet resulting from {@link DatabaseMetaData#getColumns(String, String, String, String)}
     */
    public static final int COLUMN_NAME_POSITION = 4;

    /**
     * Data type index within ResultSet resulting from {@link DatabaseMetaData#getColumns(String, String, String, String)}
     */
    public static final int DATA_TYPE_POSITION = 5;

    /**
     * Index of the column containing the datatype name  within ResultSet resulting from {@link
     * DatabaseMetaData#getColumns(String, String, String, String)}.
     */
    public static final int DATA_TYPE_NAME_POSITION = 6;

    private static final String SELECT = "SELECT";
    private static final String FROM = "FROM";
    private static final String WHERE = "WHERE";
    private static final String AND = "AND";
    private static final String[] CompareOpString = new String[CompareOp.values().length];

    static {
        CompareOpString[CompareOp.EQUAL.ordinal()] = "=";
        CompareOpString[CompareOp.NOT_EQUAL.ordinal()] = "!=";
        CompareOpString[CompareOp.GREATER.ordinal()] = ">";
        CompareOpString[CompareOp.LESS.ordinal()] = "<";
        CompareOpString[CompareOp.GREATER_OR_EQUAL.ordinal()] = ">=";
        CompareOpString[CompareOp.LESS_OR_EQUAL.ordinal()] = "<=";
    }

    public static String toSQL(CompareOp op) {
        return CompareOpString[op.ordinal()];
    }
    
    /**
     * Private constructor
     */
    private QueryUtil() {
    }
    /**
     * Generate an upsert statement based on a list of {@code ColumnInfo}s with parameter markers. The list of
     * {@code ColumnInfo}s must contain at least one element.
     *
     * @param tableName name of the table for which the upsert statement is to be created
     * @param columnInfos list of column to be included in the upsert statement
     * @return the created {@code UPSERT} statement
     */
    public static String constructUpsertStatement(String tableName, List<ColumnInfo> columnInfos) {

        if (columnInfos.isEmpty()) {
            throw new IllegalArgumentException("At least one column must be provided for upserts");
        }

        final List<String> columnNames = Lists.transform(columnInfos, new Function<ColumnInfo,String>() {
            @Override
            public String apply(ColumnInfo columnInfo) {
                return columnInfo.getColumnName();
            }
        });
        return constructUpsertStatement(tableName, columnNames, null);

    }
    
    /**
     * Generate an upsert statement based on a list of {@code ColumnInfo}s with parameter markers. The list of
     * {@code ColumnInfo}s must contain at least one element.
     *
     * @param tableName name of the table for which the upsert statement is to be created
     * @param columns list of columns to be included in the upsert statement
     * @param hint hint to be added to the UPSERT statement.
     * @return the created {@code UPSERT} statement
     */
    public static String constructUpsertStatement(String tableName, List<String> columns, Hint hint) {

        if (columns.isEmpty()) {
            throw new IllegalArgumentException("At least one column must be provided for upserts");
        }
        
        String hintStr = "";
        if(hint != null) {
           final HintNode node = new HintNode(hint.name());
           hintStr = node.toString();
        }
        
        List<String> parameterList = Lists.newArrayList();
        for (int i = 0; i < columns.size(); i++) {
            parameterList.add("?");
        }
        return String.format(
                "UPSERT %s INTO %s (%s) VALUES (%s)",
                hintStr,
                tableName,
                Joiner.on(", ").join(
                        Iterables.transform(
                               columns,
                                new Function<String, String>() {
                                    @Nullable
                                    @Override
                                    public String apply(@Nullable String columnName) {
                                        return getEscapedFullColumnName(columnName);
                                    }
                                })),
                Joiner.on(", ").join(parameterList));

    }

    /**
     * Generate a generic upsert statement based on a number of columns. The created upsert statement will not include
     * any named columns, but will include parameter markers for the given number of columns. The number of columns
     * must be greater than zero.
     *
     * @param tableName name of the table for which the upsert statement is to be created
     * @param numColumns number of columns to be included in the upsert statement
     * @return the created {@code UPSERT} statement
     */
    public static String constructGenericUpsertStatement(String tableName, int numColumns) {


        if (numColumns == 0) {
            throw new IllegalArgumentException("At least one column must be provided for upserts");
        }

        List<String> parameterList = Lists.newArrayListWithCapacity(numColumns);
        for (int i = 0; i < numColumns; i++) {
            parameterList.add("?");
        }
        return String.format("UPSERT INTO %s VALUES (%s)", tableName, Joiner.on(", ").join(parameterList));
    }
    
    /**
     * 
     * @param fullTableName name of the table for which the select statement needs to be created.
     * @param columnInfos  list of columns to be projected in the select statement.
     * @param conditions   The condition clause to be added to the WHERE condition
     * @return Select Query 
     */
    public static String constructSelectStatement(String fullTableName, List<ColumnInfo> columnInfos,final String conditions) {
        Preconditions.checkNotNull(fullTableName,"Table name cannot be null");
        if(columnInfos == null || columnInfos.isEmpty()) {
             throw new IllegalArgumentException("At least one column must be provided");
        }
        StringBuilder query = new StringBuilder();
        query.append("SELECT ");
        for (ColumnInfo cinfo : columnInfos) {
            if (cinfo != null) {
                String fullColumnName = getEscapedFullColumnName(cinfo.getColumnName());
                query.append(fullColumnName);
                query.append(",");
             }
         }
        // Remove the trailing comma
        query.setLength(query.length() - 1);
        query.append(" FROM ");
        query.append(fullTableName);
        if(conditions != null && conditions.length() > 0) {
            query.append(" WHERE (").append(conditions).append(")");
        }
        return query.toString();
    }

    /**
     * Create the Phoenix JDBC connection URL from the provided cluster connection details.
     */
    public static String getUrl(String zkQuorum) {
        return getUrlInternal(zkQuorum, null, null, null, false);
    }

    /**
     * Create the Phoenix JDBC connection URL from the provided cluster connection details.
     */
    public static String getUrl(String zkQuorum, int clientPort) {
        return getUrlInternal(zkQuorum, clientPort, null, null, false);
    }

    /**
     * Create the Phoenix JDBC connection URL from the provided cluster connection details.
     */
    public static String getUrl(String zkQuorum, String znodeParent) {
        return getUrlInternal(zkQuorum, null, znodeParent, null, false);
    }

    /**
     * Create the Phoenix JDBC connection URL from the provided cluster connection details.
     */
    public static String getUrl(String zkQuorum, int port, String znodeParent, String principal) {
        return getUrlInternal(zkQuorum, port, znodeParent, principal, false);
    }

    /**
     * Create the Phoenix JDBC connection URL from the provided cluster connection details.
     */
    public static String getUrl(String zkQuorum, int port, String znodeParent) {
        return getUrlInternal(zkQuorum, port, znodeParent, null, false);
    }

    /**
     * Create the Phoenix JDBC connection URL from the provided cluster connection details.
     */
    public static String getUrl(String zkQuorum, Integer port, String znodeParent) {
        return getUrlInternal(zkQuorum, port, znodeParent, null, false);
    }

    /**
     * Create the Phoenix JDBC connection URL from the provided cluster connection details.
     */
    public static String getUrl(String zkQuorum, Integer port, String znodeParent, String principal, boolean isCalciteEnabled) {
        return getUrlInternal(zkQuorum, port, znodeParent, principal, isCalciteEnabled);
    }

    private static String getUrlInternal(String zkQuorum, Integer port, String znodeParent, String principal, boolean isCalciteEnabled) {
        return new PhoenixEmbeddedDriver.ConnectionInfo(zkQuorum, port, znodeParent, principal, null, isCalciteEnabled).toUrl()
                + PhoenixRuntime.JDBC_PROTOCOL_TERMINATOR;
    }

    public static String getExplainPlan(ResultSet rs) throws SQLException {
        StringBuilder buf = new StringBuilder();
        while (rs.next()) {
            buf.append(rs.getString(1));
            buf.append('\n');
        }
        if (buf.length() > 0) {
            buf.setLength(buf.length()-1);
        }
        return buf.toString();
    }

    public static String getExplainPlan(ResultIterator iterator) throws SQLException {
        List<String> steps = Lists.newArrayList();
        iterator.explain(steps);
        StringBuilder buf = new StringBuilder();
        for (String step : steps) {
            buf.append(step);
            buf.append('\n');
        }
        if (buf.length() > 0) {
            buf.setLength(buf.length()-1);
        }
        return buf.toString();
    }

    /**
     * @return {@link PhoenixConnection} with {@value UpgradeUtil#RUN_UPGRADE} set so that we don't initiate server upgrade
     */
    public static Connection getConnectionOnServer(Configuration conf) throws ClassNotFoundException,
            SQLException {
        return getConnectionOnServer(new Properties(), conf);
    }

    /**
     * @return {@link PhoenixConnection} with {@value UpgradeUtil#DO_NOT_UPGRADE} set so that we don't initiate metadata upgrade.
     */
    public static Connection getConnectionOnServer(Properties props, Configuration conf)
            throws ClassNotFoundException,
            SQLException {
        UpgradeUtil.doNotUpgradeOnFirstConnection(props);
        return getConnection(props, conf);
    }

    public static Connection getConnection(Configuration conf) throws ClassNotFoundException,
            SQLException {
        return getConnection(new Properties(), conf);
    }
    
    private static Connection getConnection(Properties props, Configuration conf)
            throws ClassNotFoundException, SQLException {
        String url = getConnectionUrl(props, conf);
        LOG.info("Creating connection with the jdbc url: " + url);
        PropertiesUtil.extractProperties(props, conf);
        return DriverManager.getConnection(url, props);
    }

    public static String getConnectionUrl(Properties props, Configuration conf)
            throws ClassNotFoundException, SQLException {
        return getConnectionUrl(props, conf, null, false);
    }

    public static String getConnectionUrl(Properties props, Configuration conf, String principal)
            throws ClassNotFoundException, SQLException {
<<<<<<< HEAD
        return getConnectionUrl(props, conf, principal, false);
    }

    public static String getConnectionUrl(Properties props, Configuration conf, String principal, boolean isCalciteEnabled)
            throws ClassNotFoundException, SQLException {
        // TODO: props is ignored!
=======
>>>>>>> 108b78de
        // read the hbase properties from the configuration
        int port = conf.getInt(HConstants.ZOOKEEPER_CLIENT_PORT, HConstants.DEFAULT_ZOOKEPER_CLIENT_PORT);
        // Build the ZK quorum server string with "server:clientport" list, separated by ','
        final String server =
                conf.get(HConstants.ZOOKEEPER_QUORUM, HConstants.LOCALHOST);
        String znodeParent = conf.get(HConstants.ZOOKEEPER_ZNODE_PARENT,
                HConstants.DEFAULT_ZOOKEEPER_ZNODE_PARENT);
        String url = getUrl(server, port, znodeParent, principal, isCalciteEnabled);
        // Mainly for testing to tack on the test=true part to ensure driver is found on server
        String extraArgs = props.getProperty(QueryServices.EXTRA_JDBC_ARGUMENTS_ATTRIB, conf.get(QueryServices.EXTRA_JDBC_ARGUMENTS_ATTRIB, QueryServicesOptions.DEFAULT_EXTRA_JDBC_ARGUMENTS));
        if (extraArgs.length() > 0) {
            url += extraArgs + PhoenixRuntime.JDBC_PROTOCOL_TERMINATOR;
        }
        return url;
    }
    
    public static String getViewStatement(String schemaName, String tableName, String where) {
        // Only form we currently support for VIEWs: SELECT * FROM t WHERE ...
        return SELECT + " " + WildcardParseNode.NAME + " " + FROM + " " +
                (schemaName == null || schemaName.length() == 0 ? "" : ("\"" + schemaName + "\".")) +
                ("\"" + tableName + "\" ") +
                (WHERE + " " + where);
    }

    public static Integer getOffsetLimit(Integer limit, Integer offset) {
        if (limit == null) {
            return null;
        } else if (offset == null) {
            return limit;
        } else {
            return limit + offset;
        }

    }

    public static Integer getRemainingOffset(Tuple offsetTuple) {
        if (offsetTuple != null) {
            ImmutableBytesPtr rowKeyPtr = new ImmutableBytesPtr();
            offsetTuple.getKey(rowKeyPtr);
            if (QueryConstants.OFFSET_ROW_KEY_PTR.compareTo(rowKeyPtr) == 0) {
                Cell cell = offsetTuple.getValue(QueryConstants.OFFSET_FAMILY, QueryConstants.OFFSET_COLUMN);
                return PInteger.INSTANCE.toObject(cell.getValueArray(), cell.getValueOffset(), cell.getValueLength(), PInteger.INSTANCE, SortOrder.ASC, null, null);
            }
        }
        return null;
    }
    
    public static String getViewPartitionClause(String partitionColumnName, long autoPartitionNum) {
        return partitionColumnName  + " " + toSQL(CompareOp.EQUAL) + " " + autoPartitionNum;
    }
    
}<|MERGE_RESOLUTION|>--- conflicted
+++ resolved
@@ -344,15 +344,11 @@
 
     public static String getConnectionUrl(Properties props, Configuration conf, String principal)
             throws ClassNotFoundException, SQLException {
-<<<<<<< HEAD
         return getConnectionUrl(props, conf, principal, false);
     }
 
     public static String getConnectionUrl(Properties props, Configuration conf, String principal, boolean isCalciteEnabled)
             throws ClassNotFoundException, SQLException {
-        // TODO: props is ignored!
-=======
->>>>>>> 108b78de
         // read the hbase properties from the configuration
         int port = conf.getInt(HConstants.ZOOKEEPER_CLIENT_PORT, HConstants.DEFAULT_ZOOKEPER_CLIENT_PORT);
         // Build the ZK quorum server string with "server:clientport" list, separated by ','
