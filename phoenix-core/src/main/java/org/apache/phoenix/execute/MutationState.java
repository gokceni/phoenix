/*
 * Licensed to the Apache Software Foundation (ASF) under one
 * or more contributor license agreements.  See the NOTICE file
 * distributed with this work for additional information
 * regarding copyright ownership.  The ASF licenses this file
 * to you under the Apache License, Version 2.0 (the
 * "License"); you may not use this file except in compliance
 * with the License.  You may obtain a copy of the License at
 *
 * http://www.apache.org/licenses/LICENSE-2.0
 *
 * Unless required by applicable law or agreed to in writing, software
 * distributed under the License is distributed on an "AS IS" BASIS,
 * WITHOUT WARRANTIES OR CONDITIONS OF ANY KIND, either express or implied.
 * See the License for the specific language governing permissions and
 * limitations under the License.
 */
package org.apache.phoenix.execute;

import static com.google.common.base.Preconditions.checkNotNull;
import static org.apache.phoenix.monitoring.GlobalClientMetrics.GLOBAL_MUTATION_BATCH_FAILED_COUNT;
import static org.apache.phoenix.monitoring.GlobalClientMetrics.GLOBAL_MUTATION_BATCH_SIZE;
import static org.apache.phoenix.monitoring.GlobalClientMetrics.GLOBAL_MUTATION_BYTES;
import static org.apache.phoenix.monitoring.GlobalClientMetrics.GLOBAL_MUTATION_COMMIT_TIME;

import java.io.IOException;
import java.sql.SQLException;
import java.util.*;
import java.util.Map.Entry;

import javax.annotation.Nonnull;
import javax.annotation.concurrent.Immutable;

import org.apache.hadoop.hbase.HConstants;
import org.apache.hadoop.hbase.client.Delete;
import org.apache.hadoop.hbase.client.HTableInterface;
import org.apache.hadoop.hbase.client.Mutation;
import org.apache.hadoop.hbase.io.ImmutableBytesWritable;
import org.apache.hadoop.hbase.util.Bytes;
import org.apache.hadoop.hbase.util.Pair;
import org.apache.htrace.Span;
import org.apache.htrace.TraceScope;
import org.apache.phoenix.cache.IndexMetaDataCache;
import org.apache.phoenix.cache.ServerCacheClient;
import org.apache.phoenix.cache.ServerCacheClient.ServerCache;
import org.apache.phoenix.compile.MutationPlan;
import org.apache.phoenix.coprocessor.BaseScannerRegionObserver;
import org.apache.phoenix.coprocessor.MetaDataProtocol;
import org.apache.phoenix.coprocessor.MetaDataProtocol.MetaDataMutationResult;
import org.apache.phoenix.exception.SQLExceptionCode;
import org.apache.phoenix.exception.SQLExceptionInfo;
import org.apache.phoenix.hbase.index.exception.IndexWriteException;
import org.apache.phoenix.hbase.index.util.ImmutableBytesPtr;
import org.apache.phoenix.index.IndexMaintainer;
import org.apache.phoenix.index.IndexMetaDataCacheClient;
import org.apache.phoenix.index.PhoenixIndexBuilder;
import org.apache.phoenix.index.PhoenixIndexCodec;
import org.apache.phoenix.index.PhoenixIndexFailurePolicy;
import org.apache.phoenix.index.PhoenixIndexFailurePolicy.MutateCommand;
import org.apache.phoenix.index.PhoenixIndexMetaData;
import org.apache.phoenix.jdbc.PhoenixConnection;
import org.apache.phoenix.jdbc.PhoenixStatement.Operation;
import org.apache.phoenix.monitoring.GlobalClientMetrics;
import org.apache.phoenix.monitoring.MutationMetricQueue;
import org.apache.phoenix.monitoring.MutationMetricQueue.MutationMetric;
import org.apache.phoenix.monitoring.MutationMetricQueue.NoOpMutationMetricsQueue;
import org.apache.phoenix.monitoring.ReadMetricQueue;
import org.apache.phoenix.query.QueryConstants;
import org.apache.phoenix.query.QueryServices;
import org.apache.phoenix.query.QueryServicesOptions;
import org.apache.phoenix.schema.IllegalDataException;
import org.apache.phoenix.schema.MetaDataClient;
import org.apache.phoenix.schema.PColumn;
import org.apache.phoenix.schema.PIndexState;
import org.apache.phoenix.schema.PMetaData;
import org.apache.phoenix.schema.PName;
import org.apache.phoenix.schema.PRow;
import org.apache.phoenix.schema.PTable;
import org.apache.phoenix.schema.PTable.IndexType;
import org.apache.phoenix.schema.PTableRef;
import org.apache.phoenix.schema.PTableType;
import org.apache.phoenix.schema.RowKeySchema;
import org.apache.phoenix.schema.TableNotFoundException;
import org.apache.phoenix.schema.TableRef;
import org.apache.phoenix.schema.ValueSchema.Field;
import org.apache.phoenix.schema.types.PLong;
import org.apache.phoenix.trace.util.Tracing;
import org.apache.phoenix.transaction.PhoenixTransactionContext;
import org.apache.phoenix.transaction.PhoenixTransactionContext.PhoenixVisibilityLevel;
import org.apache.phoenix.transaction.TransactionFactory;
import org.apache.phoenix.transaction.TransactionFactory.Provider;
import org.apache.phoenix.util.ByteUtil;
import org.apache.phoenix.util.IndexUtil;
import org.apache.phoenix.util.KeyValueUtil;
import org.apache.phoenix.util.LogUtil;
import org.apache.phoenix.util.PhoenixRuntime;
import org.apache.phoenix.util.SQLCloseable;
import org.apache.phoenix.util.SQLCloseables;
import org.apache.phoenix.util.ScanUtil;
import org.apache.phoenix.util.ServerUtil;
import org.apache.phoenix.util.SizedUtil;
import org.apache.phoenix.util.TransactionUtil;
import org.slf4j.Logger;
import org.slf4j.LoggerFactory;

import com.google.common.base.Predicate;
import com.google.common.collect.Iterators;
import com.google.common.collect.Lists;
import com.google.common.collect.Maps;
import com.google.common.collect.Sets;

/**
 * 
 * Tracks the uncommitted state
 *
 */
public class MutationState implements SQLCloseable {
    private static final Logger logger = LoggerFactory.getLogger(MutationState.class);
    private static final int[] EMPTY_STATEMENT_INDEX_ARRAY = new int[0];
    private static final int MAX_COMMIT_RETRIES = 3;

    private final PhoenixConnection connection;
    private final long maxSize;
    private final long maxSizeBytes;
    private final long batchSize;
    private final long batchSizeBytes;
    private long batchCount = 0L;
    private final Map<TableRef, MultiRowMutationState> mutations;
    private final Set<String> uncommittedPhysicalNames = Sets.newHashSetWithExpectedSize(10);

    private long sizeOffset;
    private int numRows = 0;
    private long estimatedSize = 0;
    private int[] uncommittedStatementIndexes = EMPTY_STATEMENT_INDEX_ARRAY;
    private boolean isExternalTxContext = false;
    private Map<TableRef, MultiRowMutationState> txMutations = Collections.emptyMap();

    private PhoenixTransactionContext phoenixTransactionContext = PhoenixTransactionContext.NULL_CONTEXT;

    private final MutationMetricQueue mutationMetricQueue;
    private ReadMetricQueue readMetricQueue;

    public MutationState(long maxSize, long maxSizeBytes, PhoenixConnection connection) {
        this(maxSize, maxSizeBytes, connection, false, null);
    }

    public MutationState(long maxSize, long maxSizeBytes, PhoenixConnection connection, PhoenixTransactionContext txContext) {
        this(maxSize, maxSizeBytes, connection, false, txContext);
    }

    public MutationState(MutationState mutationState) {
        this(mutationState.maxSize,  mutationState.maxSizeBytes, mutationState.connection, true, mutationState.getPhoenixTransactionContext());
    }

    public MutationState(long maxSize, long maxSizeBytes, PhoenixConnection connection, long sizeOffset) {
        this(maxSize, maxSizeBytes, connection, false, null, sizeOffset);
    }

    private MutationState(long maxSize, long maxSizeBytes, PhoenixConnection connection, boolean subTask, PhoenixTransactionContext txContext) {
        this(maxSize, maxSizeBytes, connection, subTask, txContext, 0);
    }

    private MutationState(long maxSize, long maxSizeBytes, PhoenixConnection connection, boolean subTask, PhoenixTransactionContext txContext, long sizeOffset) {
        this(maxSize, maxSizeBytes, connection, Maps.<TableRef, MultiRowMutationState>newHashMapWithExpectedSize(5), subTask, txContext);
        this.sizeOffset = sizeOffset;
    }

    MutationState(long maxSize, long maxSizeBytes, PhoenixConnection connection,
            Map<TableRef, MultiRowMutationState> mutations,
            boolean subTask, PhoenixTransactionContext txContext) {
        this.maxSize = maxSize;
        this.maxSizeBytes = maxSizeBytes;
        this.connection = connection;
        this.batchSize = connection.getMutateBatchSize();
        this.batchSizeBytes = connection.getMutateBatchSizeBytes();
        this.mutations = mutations;
        boolean isMetricsEnabled = connection.isRequestLevelMetricsEnabled();
        this.mutationMetricQueue = isMetricsEnabled ? new MutationMetricQueue()
                : NoOpMutationMetricsQueue.NO_OP_MUTATION_METRICS_QUEUE;
        if (subTask) {
            // this code path is only used while running child scans, we can't pass the txContext to child scans
            // as it is not thread safe, so we use the tx member variable
            phoenixTransactionContext = txContext.newTransactionContext(txContext, subTask);
        } else if (txContext != null) {
            isExternalTxContext = true;
            phoenixTransactionContext = txContext.newTransactionContext(txContext, subTask);
        }
    }

    public MutationState(TableRef table, MultiRowMutationState mutations, long sizeOffset, long maxSize, long maxSizeBytes, PhoenixConnection connection)  throws SQLException {
        this(maxSize, maxSizeBytes, connection, false, null, sizeOffset);
        if (!mutations.isEmpty()) {
            this.mutations.put(table, mutations);
        }
        this.numRows = mutations.size();
        this.estimatedSize = KeyValueUtil.getEstimatedRowMutationSize(this.mutations);
        throwIfTooBig();
    }
    
    public long getEstimatedSize() {
        return estimatedSize;
    }

    public long getMaxSize() {
        return maxSize;
    }

    public long getMaxSizeBytes() {
        return maxSizeBytes;
    }

    public PhoenixTransactionContext getPhoenixTransactionContext() {
        return phoenixTransactionContext;
    }

    /**
     * Commit a write fence when creating an index so that we can detect
     * when a data table transaction is started before the create index
     * but completes after it. In this case, we need to rerun the data
     * table transaction after the index creation so that the index rows
     * are generated. See TEPHRA-157
     * for more information.
     * @param dataTable the data table upon which an index is being added
     * @throws SQLException
     */
    public void commitDDLFence(PTable dataTable) throws SQLException {
        if (dataTable.isTransactional()) {
<<<<<<< HEAD
                phoenixTransactionContext.commitDDLFence(dataTable, logger);
=======
            try {
                phoenixTransactionContext.commitDDLFence(dataTable);
            } finally {
                // The client expects a transaction to be in progress on the txContext while the
                // VisibilityFence.prepareWait() starts a new tx and finishes/aborts it. After it's
                // finished, we start a new one here.
                // TODO: seems like an autonomous tx capability in Tephra would be useful here.
                phoenixTransactionContext.begin();
            }
>>>>>>> afc6627b
        }
    }
    
    public boolean checkpointIfNeccessary(MutationPlan plan) throws SQLException {
        if (! phoenixTransactionContext.isTransactionRunning()  || plan.getTargetRef() == null || plan.getTargetRef().getTable() == null || !plan.getTargetRef().getTable().isTransactional()) {
            return false;
        }
        Set<TableRef> sources = plan.getSourceRefs();
        if (sources.isEmpty()) {
            return false;
        }
        // For a DELETE statement, we're always querying the table being deleted from. This isn't
        // a problem, but it potentially could be if there are other references to the same table
        // nested in the DELETE statement (as a sub query or join, for example).
        TableRef ignoreForExcludeCurrent = plan.getOperation() == Operation.DELETE && sources.size() == 1 ? plan.getTargetRef() : null;
        boolean excludeCurrent = false;
        String targetPhysicalName = plan.getTargetRef().getTable().getPhysicalName().getString();
        for (TableRef source : sources) {
            if (source.getTable().isTransactional() && !source.equals(ignoreForExcludeCurrent)) {
                String sourcePhysicalName = source.getTable().getPhysicalName().getString();
                if (targetPhysicalName.equals(sourcePhysicalName)) {
                    excludeCurrent = true;
                    break;
                }
            }
        }
        // If we're querying the same table we're updating, we must exclude our writes to
        // it from being visible.
        if (excludeCurrent) {
            // If any source tables have uncommitted data prior to last checkpoint,
            // then we must create a new checkpoint.
            boolean hasUncommittedData = false;
            for (TableRef source : sources) {
                String sourcePhysicalName = source.getTable().getPhysicalName().getString();
                // Tracking uncommitted physical table names is an optimization that prevents us from
                // having to do a checkpoint if no data has yet been written. If we're using an
                // external transaction context, it's possible that data was already written at the
                // current transaction timestamp, so we always checkpoint in that case is we're
                // reading and writing to the same table.
                if (source.getTable().isTransactional() && (isExternalTxContext || uncommittedPhysicalNames.contains(sourcePhysicalName))) {
                    hasUncommittedData = true;
                    break;
                }
            }

            phoenixTransactionContext.checkpoint(hasUncommittedData);

            if (hasUncommittedData) {
                uncommittedPhysicalNames.clear();
            }
            return true;
        }
        return false;
    }

    // Though MutationState is not thread safe in general, this method should be because it may
    // be called by TableResultIterator in a multi-threaded manner. Since we do not want to expose
    // the Transaction outside of MutationState, this seems reasonable, as the member variables
    // would not change as these threads are running. We also clone mutationState to ensure that
    // the transaction context won't change due to a commit when auto commit is true.
    public HTableInterface getHTable(PTable table) throws SQLException {
        HTableInterface htable = this.getConnection().getQueryServices().getTable(table.getPhysicalName().getBytes());
        if (table.isTransactional() && phoenixTransactionContext.isTransactionRunning()) {
<<<<<<< HEAD
            PhoenixTransactionalTable phoenixTransactionTable = TransactionFactory.getTransactionProvider().getTransactionalTable(phoenixTransactionContext, htable, table);
            // Using cloned mutationState as we may have started a new transaction already
            // if auto commit is true and we need to use the original one here.
            htable = phoenixTransactionTable;
=======
            htable = phoenixTransactionContext.getTransactionalTable(htable, table.isImmutableRows());
>>>>>>> afc6627b
        }
        return htable;
    }

    public PhoenixConnection getConnection() {
        return connection;
    }

    public boolean isTransactionStarted() {
        return phoenixTransactionContext.isTransactionRunning();
    }

    public long getInitialWritePointer() {
        return phoenixTransactionContext.getTransactionId(); // First write pointer - won't change with checkpointing
    }

    // For testing
    public long getWritePointer() {
        return phoenixTransactionContext.getWritePointer();
    }

    // For testing
    public PhoenixVisibilityLevel getVisibilityLevel() {
        return phoenixTransactionContext.getVisibilityLevel();
    }

    public boolean startTransaction(Provider provider) throws SQLException {
        if (provider == null) {
            return false;
        }
        if (!connection.getQueryServices().getProps().getBoolean(
                QueryServices.TRANSACTIONS_ENABLED,
                QueryServicesOptions.DEFAULT_TRANSACTIONS_ENABLED)) {
            throw new SQLExceptionInfo.Builder(
                    SQLExceptionCode.CANNOT_START_TXN_IF_TXN_DISABLED)
                    .build().buildException();
        }
        if (connection.getSCN() != null) {
            throw new SQLExceptionInfo.Builder(
                    SQLExceptionCode.CANNOT_START_TRANSACTION_WITH_SCN_SET)
                    .build().buildException();
        }

        if (phoenixTransactionContext == PhoenixTransactionContext.NULL_CONTEXT) {
            phoenixTransactionContext = provider.getTransactionProvider().getTransactionContext(connection);
        } else {
            if (provider != phoenixTransactionContext.getProvider()) {
                throw new SQLExceptionInfo.Builder(SQLExceptionCode.CANNOT_MIX_TXN_PROVIDERS)
                        .setMessage(phoenixTransactionContext.getProvider().name() + " and " + provider.name())
                        .build().buildException();
            }
        }
        if (!isTransactionStarted()) {
            // Clear any transactional state in case transaction was ended outside
            // of Phoenix so we don't carry the old transaction state forward. We
            // cannot call reset() here due to the case of having mutations and
            // then transitioning from non transactional to transactional (which
            // would end up clearing our uncommitted state).
            resetTransactionalState();
            phoenixTransactionContext.begin();
            return true;
        }

        return false;
    }

    public static MutationState emptyMutationState(long maxSize, long maxSizeBytes, PhoenixConnection connection) {
        MutationState state = new MutationState(maxSize, maxSizeBytes, connection, Collections.<TableRef, MultiRowMutationState>emptyMap(), false, null);
        state.sizeOffset = 0;
        return state;
    }
    
    private void throwIfTooBig() throws SQLException {
        if (numRows > maxSize) {
            resetState();
            throw new SQLExceptionInfo.Builder(SQLExceptionCode.MAX_MUTATION_SIZE_EXCEEDED).build()
                    .buildException();
        }
        if (estimatedSize > maxSizeBytes) {
            resetState();
            throw new SQLExceptionInfo.Builder(SQLExceptionCode.MAX_MUTATION_SIZE_BYTES_EXCEEDED)
                    .build().buildException();
        }
    }
    
    public long getUpdateCount() {
        return sizeOffset + numRows;
    }
    
    private void joinMutationState(TableRef tableRef, MultiRowMutationState srcRows,
            Map<TableRef, MultiRowMutationState> dstMutations) {
        PTable table = tableRef.getTable();
        boolean isIndex = table.getType() == PTableType.INDEX;
        boolean incrementRowCount = dstMutations == this.mutations;
        MultiRowMutationState existingRows = dstMutations.put(tableRef, srcRows);
        if (existingRows != null) { // Rows for that table already exist
            // Loop through new rows and replace existing with new
            for (Map.Entry<ImmutableBytesPtr,RowMutationState> rowEntry : srcRows.entrySet()) {
                // Replace existing row with new row
                RowMutationState existingRowMutationState = existingRows.put(rowEntry.getKey(), rowEntry.getValue());
                if (existingRowMutationState != null) {
                    Map<PColumn,byte[]> existingValues = existingRowMutationState.getColumnValues();
                    if (existingValues != PRow.DELETE_MARKER) {
                        Map<PColumn,byte[]> newRow = rowEntry.getValue().getColumnValues();
                        // if new row is PRow.DELETE_MARKER, it means delete, and we don't need to merge it with existing row. 
                        if (newRow != PRow.DELETE_MARKER) {
                            // decrement estimated size by the size of the old row
                            estimatedSize-=existingRowMutationState.calculateEstimatedSize();
                            // Merge existing column values with new column values
                            existingRowMutationState.join(rowEntry.getValue());
                            // increment estimated size by the size of the new row
                            estimatedSize+=existingRowMutationState.calculateEstimatedSize();
                            // Now that the existing row has been merged with the new row, replace it back
                            // again (since it was merged with the new one above).
                            existingRows.put(rowEntry.getKey(), existingRowMutationState);
                        }
                    }
                } else {
                    if (incrementRowCount && !isIndex) { // Don't count index rows in row count
                        numRows++;
                        // increment estimated size by the size of the new row
                        estimatedSize += rowEntry.getValue().calculateEstimatedSize();
                    }
                }
            }
            // Put the existing one back now that it's merged
            dstMutations.put(tableRef, existingRows);
        } else {
            // Size new map at batch size as that's what it'll likely grow to.
            MultiRowMutationState newRows = new MultiRowMutationState(connection.getMutateBatchSize());
            newRows.putAll(srcRows);
            dstMutations.put(tableRef, newRows);
            if (incrementRowCount && !isIndex) {
                numRows += srcRows.size();
                // if we added all the rows from newMutationState we can just increment the
                // estimatedSize by newMutationState.estimatedSize
                estimatedSize +=  srcRows.estimatedSize;
            }
        }
    }
    
    private void joinMutationState(Map<TableRef, MultiRowMutationState> srcMutations, 
            Map<TableRef, MultiRowMutationState> dstMutations) {
        // Merge newMutation with this one, keeping state from newMutation for any overlaps
        for (Map.Entry<TableRef, MultiRowMutationState> entry : srcMutations.entrySet()) {
            // Replace existing entries for the table with new entries
            TableRef tableRef = entry.getKey();
            MultiRowMutationState srcRows = entry.getValue();
            joinMutationState(tableRef, srcRows, dstMutations);
        }
    }
    /**
     * Combine a newer mutation with this one, where in the event of overlaps, the newer one will take precedence.
     * Combine any metrics collected for the newer mutation.
     * 
     * @param newMutationState the newer mutation state
     */
    public void join(MutationState newMutationState) throws SQLException {
        if (this == newMutationState) { // Doesn't make sense
            return;
        }

        phoenixTransactionContext.join(newMutationState.getPhoenixTransactionContext());

        this.sizeOffset += newMutationState.sizeOffset;
        joinMutationState(newMutationState.mutations, this.mutations);
        if (!newMutationState.txMutations.isEmpty()) {
            if (txMutations.isEmpty()) {
                txMutations = Maps.newHashMapWithExpectedSize(mutations.size());
            }
            joinMutationState(newMutationState.txMutations, this.txMutations);
        }
        mutationMetricQueue.combineMetricQueues(newMutationState.mutationMetricQueue);
        if (readMetricQueue == null) {
            readMetricQueue = newMutationState.readMetricQueue;
        } else if (readMetricQueue != null && newMutationState.readMetricQueue != null) {
            readMetricQueue.combineReadMetrics(newMutationState.readMetricQueue);
        }
        throwIfTooBig();
    }


    private static ImmutableBytesPtr getNewRowKeyWithRowTimestamp(ImmutableBytesPtr ptr, long rowTimestamp, PTable table) {
        RowKeySchema schema = table.getRowKeySchema();
        int rowTimestampColPos = table.getRowTimestampColPos();
        Field rowTimestampField = schema.getField(rowTimestampColPos); 
        byte[] rowTimestampBytes = PLong.INSTANCE.toBytes(rowTimestamp, rowTimestampField.getSortOrder());
        int oldOffset = ptr.getOffset();
        int oldLength = ptr.getLength();
        // Move the pointer to the start byte of the row timestamp pk
        schema.position(ptr, 0, rowTimestampColPos);
        byte[] b  = ptr.get();
        int newOffset = ptr.getOffset();
        int length = ptr.getLength();
        for (int i = newOffset; i < newOffset + length; i++) {
            // modify the underlying bytes array with the bytes of the row timestamp
            b[i] = rowTimestampBytes[i - newOffset];
        }
        // move the pointer back to where it was before.
        ptr.set(ptr.get(), oldOffset, oldLength);
        return ptr;
    }
    
    private Iterator<Pair<PName,List<Mutation>>> addRowMutations(final TableRef tableRef, final MultiRowMutationState values,
            final long mutationTimestamp, final long serverTimestamp, boolean includeAllIndexes, final boolean sendAll) {
        final PTable table = tableRef.getTable();
        final Iterator<PTable> indexIterator = // Only maintain tables with immutable rows through this client-side mechanism
                includeAllIndexes ?
                         IndexMaintainer.maintainedIndexes(table.getIndexes().iterator()) :
                             (table.isImmutableRows() || table.isTransactional()) ?
                                IndexMaintainer.maintainedGlobalIndexes(table.getIndexes().iterator()) :
                                    Collections.<PTable>emptyIterator();
        final List<PTable> indexList = Lists.newArrayList(indexIterator);
        final Iterator<PTable> indexes = indexList.iterator();
        final List<Mutation> mutationList = Lists.newArrayListWithExpectedSize(values.size());
        final List<Mutation> mutationsPertainingToIndex = indexes.hasNext() ? Lists.<Mutation>newArrayListWithExpectedSize(values.size()) : null;
        generateMutations(tableRef, mutationTimestamp, serverTimestamp, values, mutationList, mutationsPertainingToIndex);
        return new Iterator<Pair<PName,List<Mutation>>>() {
            boolean isFirst = true;
            Map<byte[],List<Mutation>> indexMutationsMap = null;

            @Override
            public boolean hasNext() {
                return isFirst || indexes.hasNext();
            }

            @Override
            public Pair<PName, List<Mutation>> next() {
                if (isFirst) {
                    isFirst = false;
                    return new Pair<PName,List<Mutation>>(table.getPhysicalName(), mutationList);
                }

                PTable index = indexes.next();
                
                List<Mutation> indexMutations = null;
                try {
                    if (!mutationsPertainingToIndex.isEmpty()) {
                        if (table.isTransactional()) {
                            if (indexMutationsMap == null) {
                                PhoenixTxIndexMutationGenerator generator = newTxIndexMutationGenerator(table, indexList, mutationsPertainingToIndex.get(0).getAttributesMap());
                                try (HTableInterface htable = connection.getQueryServices().getTable(table.getPhysicalName().getBytes())) {
                                    Collection<Pair<Mutation, byte[]>> allMutations = generator.getIndexUpdates(htable, mutationsPertainingToIndex.iterator());
                                    indexMutationsMap = Maps.newTreeMap(Bytes.BYTES_COMPARATOR);
                                    for (Pair<Mutation, byte[]> mutation : allMutations) {
                                        List<Mutation> mutations = indexMutationsMap.get(mutation.getSecond());
                                        if (mutations == null) {
                                            mutations = Lists.newArrayList();
                                            indexMutationsMap.put(mutation.getSecond(), mutations);
                                        }
                                        mutations.add(mutation.getFirst());
                                    }
                                }
                            }
                            indexMutations = indexMutationsMap.get(index.getPhysicalName().getBytes());
                         } else {
                            indexMutations =
                                    IndexUtil.generateIndexData(table, index, values, mutationsPertainingToIndex,
                                        connection.getKeyValueBuilder(), connection);
                        }
                    }

                    // we may also have to include delete mutations for immutable tables if we are not processing all the tables in the mutations map
                    if (!sendAll) {
                        TableRef key = new TableRef(index);
                        MultiRowMutationState multiRowMutationState = mutations.remove(key);
                        if (multiRowMutationState!=null) {
                            final List<Mutation> deleteMutations = Lists.newArrayList();
                            generateMutations(tableRef, mutationTimestamp, serverTimestamp, multiRowMutationState, deleteMutations, null);
                            if (indexMutations == null) {
                                indexMutations = deleteMutations;
                            } else {
                                indexMutations.addAll(deleteMutations);
                            }
                        }
                    }
                } catch (SQLException | IOException e) {
                    throw new IllegalDataException(e);
                }
                return new Pair<PName,List<Mutation>>(index.getPhysicalName(),indexMutations == null ? Collections.<Mutation>emptyList() : indexMutations);
            }

            @Override
            public void remove() {
                throw new UnsupportedOperationException();
            }
            
        };
    }

    private PhoenixTxIndexMutationGenerator newTxIndexMutationGenerator(PTable table, List<PTable> indexes, Map<String,byte[]> attributes) {
        final List<IndexMaintainer> indexMaintainers = Lists.newArrayListWithExpectedSize(indexes.size());
        for (PTable index : indexes) {
            IndexMaintainer maintainer = index.getIndexMaintainer(table, connection);
            indexMaintainers.add(maintainer);
        }
        IndexMetaDataCache indexMetaDataCache = new IndexMetaDataCache() {

            @Override
            public void close() throws IOException {
            }

            @Override
            public List<IndexMaintainer> getIndexMaintainers() {
                return indexMaintainers;
            }

            @Override
            public PhoenixTransactionContext getTransactionContext() {
                return phoenixTransactionContext;
            }

            @Override
            public int getClientVersion() {
                return MetaDataProtocol.PHOENIX_VERSION;
            }
            
        };
        try {
            PhoenixIndexMetaData indexMetaData = new PhoenixIndexMetaData(indexMetaDataCache, attributes);
            return new PhoenixTxIndexMutationGenerator(connection.getQueryServices().getConfiguration(), indexMetaData, table.getPhysicalName().getBytes());
        } catch (IOException e) {
            throw new RuntimeException(e); // Impossible
        }
    }
    
    private void generateMutations(final TableRef tableRef, final long mutationTimestamp,
            final long serverTimestamp, final MultiRowMutationState values,
            final List<Mutation> mutationList, final List<Mutation> mutationsPertainingToIndex) {
        final PTable table = tableRef.getTable();
        boolean tableWithRowTimestampCol = table.getRowTimestampColPos() != -1;
        Iterator<Map.Entry<ImmutableBytesPtr, RowMutationState>> iterator =
                values.entrySet().iterator();
        long timestampToUse = mutationTimestamp;
        MultiRowMutationState modifiedValues = new MultiRowMutationState(16);
        while (iterator.hasNext()) {
            Map.Entry<ImmutableBytesPtr, RowMutationState> rowEntry = iterator.next();
            byte[] onDupKeyBytes = rowEntry.getValue().getOnDupKeyBytes();
            boolean hasOnDupKey = onDupKeyBytes != null;
            ImmutableBytesPtr key = rowEntry.getKey();
            RowMutationState state = rowEntry.getValue();
            if (tableWithRowTimestampCol) {
                RowTimestampColInfo rowTsColInfo = state.getRowTimestampColInfo();
                if (rowTsColInfo.useServerTimestamp()) {
                    // regenerate the key with this timestamp.
                    key = getNewRowKeyWithRowTimestamp(key, serverTimestamp, table);
                	// since we are about to modify the byte[] stored in key (which changes its hashcode)
                	// we need to remove the entry from the values map and add a new entry with the modified byte[]
                	modifiedValues.put(key, state);
                	iterator.remove();
                	timestampToUse = serverTimestamp;
                } else {
                    if (rowTsColInfo.getTimestamp() != null) {
                        timestampToUse = rowTsColInfo.getTimestamp();
                    }
                }
            }
            PRow row = table.newRow(connection.getKeyValueBuilder(), timestampToUse, key, hasOnDupKey);
            List<Mutation> rowMutations, rowMutationsPertainingToIndex;
            if (rowEntry.getValue().getColumnValues() == PRow.DELETE_MARKER) { // means delete
                row.delete();
                rowMutations = row.toRowMutations();
                // The DeleteCompiler already generates the deletes for indexes, so no need to do it again
                rowMutationsPertainingToIndex = Collections.emptyList();
            } else {
                for (Map.Entry<PColumn, byte[]> valueEntry : rowEntry.getValue().getColumnValues()
                        .entrySet()) {
                    row.setValue(valueEntry.getKey(), valueEntry.getValue());
                }
                rowMutations = row.toRowMutations();
                // Pass through ON DUPLICATE KEY info through mutations
                // In the case of the same clause being used on many statements, this will be
                // inefficient because we're transmitting the same information for each mutation.
                // TODO: use our ServerCache 
                for (Mutation mutation : rowMutations) {
                    if (onDupKeyBytes != null) {
                        mutation.setAttribute(PhoenixIndexBuilder.ATOMIC_OP_ATTRIB, onDupKeyBytes);
                    }
                }
                rowMutationsPertainingToIndex = rowMutations;
            }
            mutationList.addAll(rowMutations);
            if (mutationsPertainingToIndex != null) mutationsPertainingToIndex
                    .addAll(rowMutationsPertainingToIndex);
        }
        values.putAll(modifiedValues);
    }
    
    /**
     * Get the unsorted list of HBase mutations for the tables with uncommitted data.
     * @return list of HBase mutations for uncommitted data.
     */
    public Iterator<Pair<byte[],List<Mutation>>> toMutations(Long timestamp) {
        return toMutations(false, timestamp);
    }
    
    public Iterator<Pair<byte[],List<Mutation>>> toMutations() {
        return toMutations(false, null);
    }
    
    public Iterator<Pair<byte[],List<Mutation>>> toMutations(final boolean includeMutableIndexes) {
        return toMutations(includeMutableIndexes, null);
    }
    
    public Iterator<Pair<byte[],List<Mutation>>> toMutations(final boolean includeMutableIndexes, final Long tableTimestamp) {
        final Iterator<Map.Entry<TableRef, MultiRowMutationState>> iterator = this.mutations.entrySet().iterator();
        if (!iterator.hasNext()) {
            return Collections.emptyIterator();
        }
        Long scn = connection.getSCN();
        final long serverTimestamp = getTableTimestamp(tableTimestamp, scn);
        final long mutationTimestamp = getMutationTimestamp(scn);
        return new Iterator<Pair<byte[],List<Mutation>>>() {
            private Map.Entry<TableRef, MultiRowMutationState> current = iterator.next();
            private Iterator<Pair<byte[],List<Mutation>>> innerIterator = init();
                    
            private Iterator<Pair<byte[],List<Mutation>>> init() {
                final Iterator<Pair<PName, List<Mutation>>> mutationIterator = addRowMutations(current.getKey(), current.getValue(), mutationTimestamp, serverTimestamp, includeMutableIndexes, true);
                return new Iterator<Pair<byte[],List<Mutation>>>() {
                    @Override
                    public boolean hasNext() {
                        return mutationIterator.hasNext();
                    }

                    @Override
                     public Pair<byte[], List<Mutation>> next() {
                        Pair<PName, List<Mutation>> pair = mutationIterator.next();
                        return new Pair<byte[], List<Mutation>>(pair.getFirst().getBytes(), pair.getSecond());
                    }
                    
                    @Override
                    public void remove() {
                        mutationIterator.remove();
                    }
                };
            }
            
            @Override
            public boolean hasNext() {
                return innerIterator.hasNext() || iterator.hasNext();
            }

            @Override
            public Pair<byte[], List<Mutation>> next() {
                if (!innerIterator.hasNext()) {
                    current = iterator.next();
                    innerIterator=init();
                }
                return innerIterator.next();
            }

            @Override
            public void remove() {
                throw new UnsupportedOperationException();
            }
            
        };
    }

    public static long getTableTimestamp(final Long tableTimestamp, Long scn) {
        return (tableTimestamp!=null && tableTimestamp!=QueryConstants.UNSET_TIMESTAMP) ? tableTimestamp : (scn == null ? HConstants.LATEST_TIMESTAMP : scn);
    }
    
    public static long getMutationTimestamp(final Long scn) {
        return scn == null ? HConstants.LATEST_TIMESTAMP : scn;
    }

    /**
     * Validates that the meta data is valid against the server meta data if we haven't yet done so.
     * Otherwise, for every UPSERT VALUES call, we'd need to hit the server to see if the meta data
     * has changed.
     * @return the server time to use for the upsert
     * @throws SQLException if the table or any columns no longer exist
     */
    private long[] validateAll() throws SQLException {
        int i = 0;
        long[] timeStamps = new long[this.mutations.size()];
        for (Map.Entry<TableRef, MultiRowMutationState> entry : mutations.entrySet()) {
            TableRef tableRef = entry.getKey();
            timeStamps[i++] = validateAndGetServerTimestamp(tableRef, entry.getValue());
        }
        return timeStamps;
    }
    
    private long validateAndGetServerTimestamp(TableRef tableRef, MultiRowMutationState rowKeyToColumnMap) throws SQLException {
        Long scn = connection.getSCN();
        MetaDataClient client = new MetaDataClient(connection);
        long serverTimeStamp = tableRef.getTimeStamp();
        // If we're auto committing, we've already validated the schema when we got the ColumnResolver,
        // so no need to do it again here.
        PTable table = tableRef.getTable();
        MetaDataMutationResult result = client.updateCache(table.getSchemaName().getString(), table.getTableName().getString());
        PTable resolvedTable = result.getTable();
        if (resolvedTable == null) {
            throw new TableNotFoundException(table.getSchemaName().getString(), table.getTableName().getString());
        }
        // Always update tableRef table as the one we've cached may be out of date since when we executed
        // the UPSERT VALUES call and updated in the cache before this.
        tableRef.setTable(resolvedTable);
        List<PTable> indexes = resolvedTable.getIndexes();
        for (PTable idxTtable : indexes) {
            // If index is still active, but has a non zero INDEX_DISABLE_TIMESTAMP value, then infer that
            // our failure mode is block writes on index failure.
            if ((idxTtable.getIndexState() == PIndexState.ACTIVE || idxTtable.getIndexState() == PIndexState.PENDING_ACTIVE) && idxTtable.getIndexDisableTimestamp() > 0) {
                throw new SQLExceptionInfo.Builder(SQLExceptionCode.INDEX_FAILURE_BLOCK_WRITE)
                .setSchemaName(table.getSchemaName().getString())
                .setTableName(table.getTableName().getString()).build().buildException();
            }
        } 
        long timestamp = result.getMutationTime();
        if (timestamp != QueryConstants.UNSET_TIMESTAMP) {
            serverTimeStamp = timestamp;
            if (result.wasUpdated()) {
                List<PColumn> columns = Lists.newArrayListWithExpectedSize(table.getColumns().size());
                for (Map.Entry<ImmutableBytesPtr,RowMutationState> rowEntry : rowKeyToColumnMap.entrySet()) {
                    RowMutationState valueEntry = rowEntry.getValue();
                    if (valueEntry != null) {
                        Map<PColumn, byte[]> colValues = valueEntry.getColumnValues();
                        if (colValues != PRow.DELETE_MARKER) {
                            for (PColumn column : colValues.keySet()) {
                                if (!column.isDynamic())
                                    columns.add(column);
                            }
                        }
                    }
                }
                for (PColumn column : columns) {
                    if (column != null) {
                        resolvedTable.getColumnFamily(column.getFamilyName().getString()).getPColumnForColumnName(column.getName().getString());
                    }
                }
            }
        }
        return serverTimeStamp == QueryConstants.UNSET_TIMESTAMP ? HConstants.LATEST_TIMESTAMP : serverTimeStamp;
    }
    
    private static long calculateMutationSize(List<Mutation> mutations) {
        long byteSize = 0;
        if (GlobalClientMetrics.isMetricsEnabled()) {
            for (Mutation mutation : mutations) {
                byteSize += KeyValueUtil.calculateMutationDiskSize(mutation);
            }
        }
        GLOBAL_MUTATION_BYTES.update(byteSize);
        return byteSize;
    }
    
    private boolean hasKeyValueColumn(PTable table, PTable index) {
        IndexMaintainer maintainer = index.getIndexMaintainer(table, connection);
        return !maintainer.getAllColumns().isEmpty();
    }
    
    private void divideImmutableIndexes(Iterator<PTable> enabledImmutableIndexes, PTable table, List<PTable> rowKeyIndexes, List<PTable> keyValueIndexes) {
        while (enabledImmutableIndexes.hasNext()) {
            PTable index = enabledImmutableIndexes.next();
            if (index.getIndexType() != IndexType.LOCAL) {
                if (hasKeyValueColumn(table, index)) {
                    keyValueIndexes.add(index);
                } else {
                    rowKeyIndexes.add(index);
                }
            }
        }
    }

    public long getBatchSizeBytes() {
        return batchSizeBytes;
    }

    public long getBatchCount() {
        return batchCount;
    }

    private class MetaDataAwareHTable extends DelegateHTable {
        private final TableRef tableRef;
        
        private MetaDataAwareHTable(HTableInterface delegate, TableRef tableRef) {
            super(delegate);
            this.tableRef = tableRef;
        }
        
        /**
         * Called by Tephra when a transaction is aborted. We have this wrapper so that we get an
         * opportunity to attach our index meta data to the mutations such that we can also undo
         * the index mutations.
         */
        @Override
        public void delete(List<Delete> deletes) throws IOException {
            ServerCache cache = null;
            try {
                PTable table = tableRef.getTable();
                List<PTable> indexes = table.getIndexes();
                Iterator<PTable> enabledIndexes = IndexMaintainer.maintainedIndexes(indexes.iterator());
                if (enabledIndexes.hasNext()) {
                    List<PTable> keyValueIndexes = Collections.emptyList();
                    ImmutableBytesWritable indexMetaDataPtr = new ImmutableBytesWritable();
                    boolean attachMetaData = table.getIndexMaintainers(indexMetaDataPtr, connection);
                    if (table.isImmutableRows()) {
                        List<PTable> rowKeyIndexes = Lists.newArrayListWithExpectedSize(indexes.size());
                        keyValueIndexes = Lists.newArrayListWithExpectedSize(indexes.size());
                        divideImmutableIndexes(enabledIndexes, table, rowKeyIndexes, keyValueIndexes);
                        // Generate index deletes for immutable indexes that only reference row key
                        // columns and submit directly here.
                        ImmutableBytesWritable ptr = new ImmutableBytesWritable();
                        for (PTable index : rowKeyIndexes) {
                            List<Delete> indexDeletes = IndexUtil.generateDeleteIndexData(table, index, deletes, ptr, connection.getKeyValueBuilder(), connection);
                            HTableInterface hindex = connection.getQueryServices().getTable(index.getPhysicalName().getBytes());
                            hindex.delete(indexDeletes);
                        }
                    }
                    
                    // If we have mutable indexes, local immutable indexes, or global immutable indexes
                    // that reference key value columns, setup index meta data and attach here. In this
                    // case updates to the indexes will be generated on the server side.
                    // An alternative would be to let Tephra track the row keys for the immutable index
                    // by adding it as a transaction participant (soon we can prevent any conflict
                    // detection from occurring) with the downside being the additional memory required.
                    if (!keyValueIndexes.isEmpty()) {
                        attachMetaData = true;
                        IndexMaintainer.serializeAdditional(table, indexMetaDataPtr, keyValueIndexes, connection);
                    }
                    if (attachMetaData) {
                        cache = setMetaDataOnMutations(tableRef, deletes, indexMetaDataPtr);
                    }
                }
                delegate.delete(deletes);
            } catch (SQLException e) {
                throw new IOException(e);
            } finally {
                if (cache != null) {
                    SQLCloseables.closeAllQuietly(Collections.singletonList(cache));
                }
            }
        }
    }
    
    private static class TableInfo {
        
        private final boolean isDataTable;
        @Nonnull private final PName hTableName;
        @Nonnull private final TableRef origTableRef;
        
        public TableInfo(boolean isDataTable, PName hTableName, TableRef origTableRef) {
            super();
            checkNotNull(hTableName);
            checkNotNull(origTableRef);
            this.isDataTable = isDataTable;
            this.hTableName = hTableName;
            this.origTableRef = origTableRef;
        }

        public boolean isDataTable() {
            return isDataTable;
        }

        public PName getHTableName() {
            return hTableName;
        }

        public TableRef getOrigTableRef() {
            return origTableRef;
        }

        @Override
        public int hashCode() {
            final int prime = 31;
            int result = 1;
            result = prime * result + hTableName.hashCode();
            result = prime * result + (isDataTable ? 1231 : 1237);
            return result;
        }

        @Override
        public boolean equals(Object obj) {
            if (this == obj) return true;
            if (obj == null) return false;
            if (getClass() != obj.getClass()) return false;
            TableInfo other = (TableInfo) obj;
            if (!hTableName.equals(other.hTableName)) return false;
            if (isDataTable != other.isDataTable) return false;
            return true;
        }

    }
    
    @SuppressWarnings("deprecation")
    private void send(Iterator<TableRef> tableRefIterator) throws SQLException {
        int i = 0;
        long[] serverTimeStamps = null;
        boolean sendAll = false;
        if (tableRefIterator == null) {
            serverTimeStamps = validateAll();
            tableRefIterator = mutations.keySet().iterator();
            sendAll = true;
        }

        MultiRowMutationState multiRowMutationState;
        Map<TableInfo,List<Mutation>> physicalTableMutationMap = Maps.newLinkedHashMap(); 
        // add tracing for this operation
        try (TraceScope trace = Tracing.startNewSpan(connection, "Committing mutations to tables")) {
            Span span = trace.getSpan();
            ImmutableBytesWritable indexMetaDataPtr = new ImmutableBytesWritable();
            while (tableRefIterator.hasNext()) {
                // at this point we are going through mutations for each table
                final TableRef tableRef = tableRefIterator.next();
                multiRowMutationState = mutations.get(tableRef);
                if (multiRowMutationState == null || multiRowMutationState.isEmpty()) {
                    continue;
                }
                // Validate as we go if transactional since we can undo if a problem occurs (which is unlikely)
                long serverTimestamp = serverTimeStamps == null ? validateAndGetServerTimestamp(tableRef, multiRowMutationState) : serverTimeStamps[i++];
                Long scn = connection.getSCN();
                long mutationTimestamp = scn == null ? HConstants.LATEST_TIMESTAMP : scn;
                final PTable table = tableRef.getTable();
                Iterator<Pair<PName,List<Mutation>>> mutationsIterator = addRowMutations(tableRef, multiRowMutationState, mutationTimestamp, serverTimestamp, false, sendAll);
                // build map from physical table to mutation list
                boolean isDataTable = true;
                while (mutationsIterator.hasNext()) {
                    Pair<PName,List<Mutation>> pair = mutationsIterator.next();
                    PName hTableName = pair.getFirst();
                    List<Mutation> mutationList = pair.getSecond();
                    TableInfo tableInfo = new TableInfo(isDataTable, hTableName, tableRef);
                    List<Mutation> oldMutationList = physicalTableMutationMap.put(tableInfo, mutationList);
                    if (oldMutationList!=null)
                        mutationList.addAll(0, oldMutationList);
                    isDataTable = false;
                }
                // For transactions, track the statement indexes as we send data
                // over because our CommitException should include all statements
                // involved in the transaction since none of them would have been
                // committed in the event of a failure.
                if (table.isTransactional()) {
                    addUncommittedStatementIndexes(multiRowMutationState.values());
                    if (txMutations.isEmpty()) {
                        txMutations = Maps.newHashMapWithExpectedSize(mutations.size());
                    }
                    // Keep all mutations we've encountered until a commit or rollback.
                    // This is not ideal, but there's not good way to get the values back
                    // in the event that we need to replay the commit.
                    // Copy TableRef so we have the original PTable and know when the
                    // indexes have changed.
                    joinMutationState(new TableRef(tableRef), multiRowMutationState, txMutations);
                }
            }
            long serverTimestamp = HConstants.LATEST_TIMESTAMP;
            Iterator<Entry<TableInfo, List<Mutation>>> mutationsIterator = physicalTableMutationMap.entrySet().iterator();
            while (mutationsIterator.hasNext()) {
                Entry<TableInfo, List<Mutation>> pair = mutationsIterator.next();
                TableInfo tableInfo = pair.getKey();
                byte[] htableName = tableInfo.getHTableName().getBytes();
                List<Mutation> mutationList = pair.getValue();
                
                //create a span per target table
                //TODO maybe we can be smarter about the table name to string here?
                Span child = Tracing.child(span,"Writing mutation batch for table: "+Bytes.toString(htableName));

                int retryCount = 0;
                boolean shouldRetry = false;
                long numMutations = 0;
                long mutationSizeBytes = 0;
                long mutationCommitTime = 0;
                long numFailedMutations = 0;;
                long startTime = 0;
                boolean shouldRetryIndexedMutation = false;
                IndexWriteException iwe = null;
                do {
                    TableRef origTableRef = tableInfo.getOrigTableRef();
                    PTable table = origTableRef.getTable();
                    table.getIndexMaintainers(indexMetaDataPtr, connection);
                    final ServerCache cache = tableInfo.isDataTable() ? setMetaDataOnMutations(origTableRef, mutationList, indexMetaDataPtr) : null;
                    // If we haven't retried yet, retry for this case only, as it's possible that
                    // a split will occur after we send the index metadata cache to all known
                    // region servers.
                    shouldRetry = cache!=null;
                    SQLException sqlE = null;
                    HTableInterface hTable = connection.getQueryServices().getTable(htableName);
                    try {
                        if (table.isTransactional()) {
                            // Track tables to which we've sent uncommitted data
                            uncommittedPhysicalNames.add(table.getPhysicalName().getString());
                            phoenixTransactionContext.markDMLFence(table);

                            // If we have indexes, wrap the HTable in a delegate HTable that
                            // will attach the necessary index meta data in the event of a
                            // rollback
                            if (!table.getIndexes().isEmpty()) {
                                hTable = new MetaDataAwareHTable(hTable, origTableRef);
                            }

<<<<<<< HEAD
                            hTable = TransactionFactory.getTransactionProvider().getTransactionalTable(phoenixTransactionContext, hTable, table);
=======
                            hTable = phoenixTransactionContext.getTransactionalTable(hTable, table.isImmutableRows());
>>>>>>> afc6627b
                        }
                        
                        numMutations = mutationList.size();
                        GLOBAL_MUTATION_BATCH_SIZE.update(numMutations);
                        mutationSizeBytes = calculateMutationSize(mutationList);
                        
                        startTime = System.currentTimeMillis();
                        child.addTimelineAnnotation("Attempt " + retryCount);
                        List<List<Mutation>> mutationBatchList = getMutationBatchList(batchSize, batchSizeBytes, mutationList);
                        for (final List<Mutation> mutationBatch : mutationBatchList) {
                            if (shouldRetryIndexedMutation) {
                                // if there was an index write failure, retry the mutation in a loop
                                final HTableInterface finalHTable = hTable;
                                PhoenixIndexFailurePolicy.doBatchWithRetries(new MutateCommand() {
                                    @Override
                                    public void doMutation() throws IOException {
                                        try {
                                            finalHTable.batch(mutationBatch);
                                        } catch (InterruptedException e) {
                                            Thread.currentThread().interrupt();
                                            throw new IOException(e);
                                        }
                                    }}, iwe,
                                    connection, connection.getQueryServices().getProps());
                            } else {
                                hTable.batch(mutationBatch);
                            }

                            batchCount++;
                            if (logger.isDebugEnabled()) logger.debug("Sent batch of " + mutationBatch.size() + " for " + Bytes.toString(htableName));
                        }
                        child.stop();
                        child.stop();
                        shouldRetry = false;
                        mutationCommitTime = System.currentTimeMillis() - startTime;
                        GLOBAL_MUTATION_COMMIT_TIME.update(mutationCommitTime);
                        numFailedMutations = 0;
                        
                        // Remove batches as we process them
                        mutations.remove(origTableRef);
                        if (tableInfo.isDataTable()) {
                            numRows -= numMutations;
                            // recalculate the estimated size
                            estimatedSize = KeyValueUtil.getEstimatedRowMutationSize(mutations);
                        }
                    } catch (Exception e) {
                    	mutationCommitTime = System.currentTimeMillis() - startTime;
                        serverTimestamp = ServerUtil.parseServerTimestamp(e);
                        SQLException inferredE = ServerUtil.parseServerExceptionOrNull(e);
                        if (inferredE != null) {
                            if (shouldRetry && retryCount == 0 && inferredE.getErrorCode() == SQLExceptionCode.INDEX_METADATA_NOT_FOUND.getErrorCode()) {
                                // Swallow this exception once, as it's possible that we split after sending the index metadata
                                // and one of the region servers doesn't have it. This will cause it to have it the next go around.
                                // If it fails again, we don't retry.
                                String msg = "Swallowing exception and retrying after clearing meta cache on connection. " + inferredE;
                                logger.warn(LogUtil.addCustomAnnotations(msg, connection));
                                connection.getQueryServices().clearTableRegionCache(htableName);

                                // add a new child span as this one failed
                                child.addTimelineAnnotation(msg);
                                child.stop();
                                child = Tracing.child(span,"Failed batch, attempting retry");

                                continue;
                            } else if (inferredE.getErrorCode() == SQLExceptionCode.INDEX_WRITE_FAILURE.getErrorCode()) {
                                iwe = PhoenixIndexFailurePolicy.getIndexWriteException(inferredE);
                                if (iwe != null && !shouldRetryIndexedMutation) {
                                    // For an index write failure, the data table write succeeded,
                                    // so when we retry we need to set REPLAY_WRITES
                                    for (Mutation m : mutationList) {
                                        m.setAttribute(BaseScannerRegionObserver.REPLAY_WRITES, BaseScannerRegionObserver.REPLAY_ONLY_INDEX_WRITES);
                                        KeyValueUtil.setTimestamp(m, serverTimestamp);
                                    }
                                    shouldRetry = true;
                                    shouldRetryIndexedMutation = true;
                                    continue;
                                }
                            }
                            e = inferredE;
                        }
                        // Throw to client an exception that indicates the statements that
                        // were not committed successfully.
                        int[] uncommittedStatementIndexes = getUncommittedStatementIndexes();
						sqlE = new CommitException(e, uncommittedStatementIndexes, serverTimestamp);
						numFailedMutations = uncommittedStatementIndexes.length;
						GLOBAL_MUTATION_BATCH_FAILED_COUNT.update(numFailedMutations);
                    } finally {
                    	MutationMetric mutationsMetric = new MutationMetric(numMutations, mutationSizeBytes, mutationCommitTime, numFailedMutations);
                        mutationMetricQueue.addMetricsForTable(Bytes.toString(htableName), mutationsMetric);
                        try {
                            if (cache!=null) 
                                cache.close();
                        } finally {
                            try {
                                hTable.close();
                            } 
                            catch (IOException e) {
                                if (sqlE != null) {
                                    sqlE.setNextException(ServerUtil.parseServerException(e));
                                } else {
                                    sqlE = ServerUtil.parseServerException(e);
                                }
                            } 
                            if (sqlE != null) {
                                throw sqlE;
                            }
                        }
                    }
                } while (shouldRetry && retryCount++ < 1);
            }
        }
    }

    /**
     * Split the list of mutations into multiple lists that don't exceed row and byte thresholds
     * @param allMutationList List of HBase mutations
     * @return List of lists of mutations
     */
    public static List<List<Mutation>> getMutationBatchList(long batchSize, long batchSizeBytes, List<Mutation> allMutationList) {
        List<List<Mutation>> mutationBatchList = Lists.newArrayList();
        List<Mutation> currentList = Lists.newArrayList();
        long currentBatchSizeBytes = 0L;
        for (Mutation mutation : allMutationList) {
            long mutationSizeBytes = KeyValueUtil.calculateMutationDiskSize(mutation);
            if (currentList.size() == batchSize || currentBatchSizeBytes + mutationSizeBytes > batchSizeBytes) {
                if (currentList.size() > 0) {
                    mutationBatchList.add(currentList);
                    currentList = Lists.newArrayList();
                    currentBatchSizeBytes = 0L;
                }
            }
            currentList.add(mutation);
            currentBatchSizeBytes += mutationSizeBytes;
        }
        if (currentList.size() > 0) {
            mutationBatchList.add(currentList);
        }
        return mutationBatchList;

    }

    public byte[] encodeTransaction() throws SQLException {
        return phoenixTransactionContext.encodeTransaction();
    }

    private ServerCache setMetaDataOnMutations(TableRef tableRef, List<? extends Mutation> mutations,
            ImmutableBytesWritable indexMetaDataPtr) throws SQLException {
        PTable table = tableRef.getTable();
        final byte[] tenantIdBytes;
        if(table.isMultiTenant()) {
            tenantIdBytes = connection.getTenantId() == null ? null :
                    ScanUtil.getTenantIdBytes(
                            table.getRowKeySchema(),
                            table.getBucketNum() != null,
                            connection.getTenantId(), table.getViewIndexId() != null);
        } else {
            tenantIdBytes = connection.getTenantId() == null ? null : connection.getTenantId().getBytes();
        }
        ServerCache cache = null;
        byte[] attribValue = null;
        byte[] uuidValue = null;
        byte[] txState = ByteUtil.EMPTY_BYTE_ARRAY;
        if (table.isTransactional()) {
            txState = encodeTransaction();
        }
        boolean hasIndexMetaData = indexMetaDataPtr.getLength() > 0;
        if (hasIndexMetaData) {
            if (IndexMetaDataCacheClient.useIndexMetadataCache(connection, mutations, indexMetaDataPtr.getLength() + txState.length)) {
                IndexMetaDataCacheClient client = new IndexMetaDataCacheClient(connection, tableRef);
                cache = client.addIndexMetadataCache(mutations, indexMetaDataPtr, txState);
                uuidValue = cache.getId();
            } else {
                attribValue = ByteUtil.copyKeyBytesIfNecessary(indexMetaDataPtr);
                uuidValue = ServerCacheClient.generateId();
            }
        } else if (txState.length == 0) {
            return null;
        }
        // Either set the UUID to be able to access the index metadata from the cache
        // or set the index metadata directly on the Mutation
        for (Mutation mutation : mutations) {
            if (connection.getTenantId() != null) {
                mutation.setAttribute(PhoenixRuntime.TENANT_ID_ATTRIB, tenantIdBytes);
            }
            mutation.setAttribute(PhoenixIndexCodec.INDEX_UUID, uuidValue);
            if (attribValue != null) {
                mutation.setAttribute(PhoenixIndexCodec.INDEX_PROTO_MD, attribValue);
                mutation.setAttribute(BaseScannerRegionObserver.CLIENT_VERSION, Bytes.toBytes(MetaDataProtocol.PHOENIX_VERSION));
                if (txState.length > 0) {
                    mutation.setAttribute(BaseScannerRegionObserver.TX_STATE, txState);
                }
            } else if (!hasIndexMetaData && txState.length > 0) {
                mutation.setAttribute(BaseScannerRegionObserver.TX_STATE, txState);
            }
        }
        return cache;
    }
    
    private void addUncommittedStatementIndexes(Collection<RowMutationState> rowMutations) {
        for (RowMutationState rowMutationState : rowMutations) {
            uncommittedStatementIndexes = joinSortedIntArrays(uncommittedStatementIndexes, rowMutationState.getStatementIndexes());
        }
    }
    
    private int[] getUncommittedStatementIndexes() {
        for (MultiRowMutationState rowMutationMap : mutations.values()) {
            addUncommittedStatementIndexes(rowMutationMap.values());
        }
        return uncommittedStatementIndexes;
    }
    
    @Override
    public void close() throws SQLException {
    }

    private void resetState() {
        numRows = 0;
        estimatedSize = 0;
        this.mutations.clear();
        phoenixTransactionContext = PhoenixTransactionContext.NULL_CONTEXT;
    }

    private void resetTransactionalState() {
        phoenixTransactionContext.reset();
        txMutations = Collections.emptyMap();
        uncommittedPhysicalNames.clear();
        uncommittedStatementIndexes = EMPTY_STATEMENT_INDEX_ARRAY;
    }

    public void rollback() throws SQLException {
        try {
            phoenixTransactionContext.abort();
        } finally {
            resetState();
        }
    }

    public void commit() throws SQLException {
        Map<TableRef, MultiRowMutationState> txMutations = Collections.emptyMap();
        int retryCount = 0;
        do {
            boolean sendSuccessful=false;
            boolean retryCommit = false;
            SQLException sqlE = null;
            try {
                send();
                txMutations = this.txMutations;
                sendSuccessful=true;
            } catch (SQLException e) {
                sqlE = e;
            } finally {
                try {
                    boolean finishSuccessful=false;
                    try {
                        if (sendSuccessful) {
                            phoenixTransactionContext.commit();
                            finishSuccessful = true;
                        }
                    } catch (SQLException e) {
                        if (logger.isInfoEnabled()) logger.info(e.getClass().getName() + " at timestamp " + getInitialWritePointer() + " with retry count of " + retryCount);
                        retryCommit = (e.getErrorCode() == SQLExceptionCode.TRANSACTION_CONFLICT_EXCEPTION.getErrorCode() && retryCount < MAX_COMMIT_RETRIES);
                        if (sqlE == null) {
                            sqlE = e;
                        } else {
                            sqlE.setNextException(e);
                        }
                    } finally {
                        // If send fails or finish fails, abort the tx
                        if (!finishSuccessful) {
                            try {
                                phoenixTransactionContext.abort();
                                if (logger.isInfoEnabled()) logger.info("Abort successful");
                            } catch (SQLException e) {
                                if (logger.isInfoEnabled()) logger.info("Abort failed with " + e);
                                if (sqlE == null) {
                                    sqlE = e;
                                } else {
                                    sqlE.setNextException(e);
                                }
                            }
                        }
                    }
                } finally {
                    TransactionFactory.Provider provider = phoenixTransactionContext.getProvider();
                    try {
                        resetState();
                    } finally {
                        if (retryCommit) {
                            startTransaction(provider);
                            // Add back read fences
                            Set<TableRef> txTableRefs = txMutations.keySet();
                            for (TableRef tableRef : txTableRefs) {
                                PTable dataTable = tableRef.getTable();
                                phoenixTransactionContext.markDMLFence(dataTable);
                            }
                            try {
                                // Only retry if an index was added
                                retryCommit = shouldResubmitTransaction(txTableRefs);
                            } catch (SQLException e) {
                                retryCommit = false;
                                if (sqlE == null) {
                                    sqlE = e;
                                } else {
                                    sqlE.setNextException(e);
                                }
                            }
                        }
                        if (sqlE != null && !retryCommit) {
                            throw sqlE;
                        }
                    }
                }
            }
            // Retry commit once if conflict occurred and index was added
            if (!retryCommit) {
                break;
            }
            retryCount++;
            mutations.putAll(txMutations);
        } while (true);
    }

    /**
     * Determines whether indexes were added to mutated tables while the transaction was in progress.
     * @return true if indexes were added and false otherwise.
     * @throws SQLException 
     */
    private boolean shouldResubmitTransaction(Set<TableRef> txTableRefs) throws SQLException {
        if (logger.isInfoEnabled()) logger.info("Checking for index updates as of "  + getInitialWritePointer());
        MetaDataClient client = new MetaDataClient(connection);
        PMetaData cache = connection.getMetaDataCache();
        boolean addedAnyIndexes = false;
        boolean allImmutableTables = !txTableRefs.isEmpty();
        for (TableRef tableRef : txTableRefs) {
            PTable dataTable = tableRef.getTable();
            List<PTable> oldIndexes;
            PTableRef ptableRef = cache.getTableRef(dataTable.getKey());
            oldIndexes = ptableRef.getTable().getIndexes();
            // Always check at server for metadata change, as it's possible that the table is configured to not check for metadata changes
            // but in this case, the tx manager is telling us it's likely that there has been a change.
            MetaDataMutationResult result = client.updateCache(dataTable.getTenantId(), dataTable.getSchemaName().getString(), dataTable.getTableName().getString(), true);
            long timestamp = TransactionUtil.getResolvedTime(connection, result);
            tableRef.setTimeStamp(timestamp);
            PTable updatedDataTable = result.getTable();
            if (updatedDataTable == null) {
                throw new TableNotFoundException(dataTable.getSchemaName().getString(), dataTable.getTableName().getString());
            }
            allImmutableTables &= updatedDataTable.isImmutableRows();
            tableRef.setTable(updatedDataTable);
            if (!addedAnyIndexes) {
                // TODO: in theory we should do a deep equals check here, as it's possible
                // that an index was dropped and recreated with the same name but different
                // indexed/covered columns.
                addedAnyIndexes = (!oldIndexes.equals(updatedDataTable.getIndexes()));
                if (logger.isInfoEnabled()) logger.info((addedAnyIndexes ? "Updates " : "No updates ") + "as of "  + timestamp + " to " + updatedDataTable.getName().getString() + " with indexes " + updatedDataTable.getIndexes());
            }
        }
        if (logger.isInfoEnabled()) logger.info((addedAnyIndexes ? "Updates " : "No updates ") + "to indexes as of "  + getInitialWritePointer() + " over " + (allImmutableTables ? " all immutable tables" : " some mutable tables"));
        // If all tables are immutable, we know the conflict we got was due to our DDL/DML fence.
        // If any indexes were added, then the conflict might be due to DDL/DML fence.
        return allImmutableTables || addedAnyIndexes;
    }

    /**
     * Send to HBase any uncommitted data for transactional tables.
     * @return true if any data was sent and false otherwise.
     * @throws SQLException
     */
    public boolean sendUncommitted() throws SQLException {
        return sendUncommitted(mutations.keySet().iterator());
    }
    /**
     * Support read-your-own-write semantics by sending uncommitted data to HBase prior to running a
     * query. In this way, they are visible to subsequent reads but are not actually committed until
     * commit is called.
     * @param tableRefs
     * @return true if any data was sent and false otherwise.
     * @throws SQLException
     */
    public boolean sendUncommitted(Iterator<TableRef> tableRefs) throws SQLException {

        if (phoenixTransactionContext.isTransactionRunning()) {
            // Initialize visibility so that transactions see their own writes.
            // The checkpoint() method will set it to not see writes if necessary.
            phoenixTransactionContext.setVisibilityLevel(PhoenixVisibilityLevel.SNAPSHOT);
        }

        Iterator<TableRef> filteredTableRefs = Iterators.filter(tableRefs, new Predicate<TableRef>(){
            @Override
            public boolean apply(TableRef tableRef) {
                return tableRef.getTable().isTransactional();
            }
        });
        if (filteredTableRefs.hasNext()) {
            // FIXME: strip table alias to prevent equality check from failing due to alias mismatch on null alias.
            // We really should be keying the tables based on the physical table name.
            List<TableRef> strippedAliases = Lists.newArrayListWithExpectedSize(mutations.keySet().size());
            while (filteredTableRefs.hasNext()) {
                TableRef tableRef = filteredTableRefs.next();
                // REVIEW: unclear if we need this given we start transactions when resolving a table
                if (tableRef.getTable().isTransactional()) {
                    startTransaction(tableRef.getTable().getTransactionProvider());
                }
                strippedAliases.add(new TableRef(null, tableRef.getTable(), tableRef.getTimeStamp(), tableRef.getLowerBoundTimeStamp(), tableRef.hasDynamicCols()));
            }
            send(strippedAliases.iterator());
            return true;
        }
        return false;
    }
        
    public void send() throws SQLException {
        send(null);
    }
    
    public static int[] joinSortedIntArrays(int[] a, int[] b) {
        int[] result = new int[a.length + b.length];
        int i = 0, j = 0, k = 0, current;
        while (i < a.length && j < b.length) {
            current = a[i] < b[j] ? a[i++] : b[j++];
            for ( ; i < a.length && a[i] == current; i++);
            for ( ; j < b.length && b[j] == current; j++);
            result[k++] = current;
        }
        while (i < a.length) {
            for (current = a[i++] ; i < a.length && a[i] == current; i++);
            result[k++] = current;
        }
        while (j < b.length) {
            for (current = b[j++] ; j < b.length && b[j] == current; j++);
            result[k++] = current;
        }
        return Arrays.copyOf(result, k);
    }
    
    @Immutable
    public static class RowTimestampColInfo {
        private final boolean useServerTimestamp;
        private final Long rowTimestamp; 
        
        public static final RowTimestampColInfo NULL_ROWTIMESTAMP_INFO = new RowTimestampColInfo(false, null);

        public RowTimestampColInfo(boolean autoGenerate, Long value) {
            this.useServerTimestamp = autoGenerate;
            this.rowTimestamp = value;
        }
        
        public boolean useServerTimestamp() {
            return useServerTimestamp;
        }
        
        public Long getTimestamp() {
            return rowTimestamp;
        }
    }
    
    public static class MultiRowMutationState {
        private Map<ImmutableBytesPtr,RowMutationState> rowKeyToRowMutationState;
        private long estimatedSize;
        
        public MultiRowMutationState(int size) {
            this.rowKeyToRowMutationState = Maps.newHashMapWithExpectedSize(size);
            this.estimatedSize = 0;
        }
        
        public RowMutationState put(ImmutableBytesPtr ptr, RowMutationState rowMutationState) { 
            estimatedSize += rowMutationState.calculateEstimatedSize();
            return rowKeyToRowMutationState.put(ptr, rowMutationState);
        }
        
        public void putAll(MultiRowMutationState other) {
            estimatedSize += other.estimatedSize;
            rowKeyToRowMutationState.putAll(other.rowKeyToRowMutationState);
        }
        
        public boolean isEmpty() {
            return rowKeyToRowMutationState.isEmpty();
        }
        
        public int size() {
            return rowKeyToRowMutationState.size();
        }
        
        public Set<Entry<ImmutableBytesPtr, RowMutationState>> entrySet() {
            return rowKeyToRowMutationState.entrySet();
        }
        
        public void clear(){
            rowKeyToRowMutationState.clear();
            estimatedSize = 0;
        }
        
        public Collection<RowMutationState> values() {
            return rowKeyToRowMutationState.values();
        }
    }
    
    public static class RowMutationState {
        @Nonnull private Map<PColumn,byte[]> columnValues;
        private int[] statementIndexes;
        @Nonnull private final RowTimestampColInfo rowTsColInfo;
        private byte[] onDupKeyBytes;
        private long colValuesSize;
        
        public RowMutationState(@Nonnull Map<PColumn,byte[]> columnValues, long colValuesSize, int statementIndex, @Nonnull RowTimestampColInfo rowTsColInfo,
                byte[] onDupKeyBytes) {
            checkNotNull(columnValues);
            checkNotNull(rowTsColInfo);
            this.columnValues = columnValues;
            this.statementIndexes = new int[] {statementIndex};
            this.rowTsColInfo = rowTsColInfo;
            this.onDupKeyBytes = onDupKeyBytes;
            this.colValuesSize = colValuesSize;
        }

        public long calculateEstimatedSize() {
            return colValuesSize + statementIndexes.length * SizedUtil.INT_SIZE + SizedUtil.LONG_SIZE
                    + (onDupKeyBytes != null ? onDupKeyBytes.length : 0);
        }

        byte[] getOnDupKeyBytes() {
            return onDupKeyBytes;
        }

        public Map<PColumn, byte[]> getColumnValues() {
            return columnValues;
        }

        int[] getStatementIndexes() {
            return statementIndexes;
        }

        void join(RowMutationState newRow) {
            // If we already have a row and the new row has an ON DUPLICATE KEY clause
            // ignore the new values (as that's what the server will do).
            if (newRow.onDupKeyBytes == null) {
                // increment the column value size by the new row column value size
                colValuesSize+=newRow.colValuesSize;
                for (Map.Entry<PColumn,byte[]> entry : newRow.columnValues.entrySet()) {
                    PColumn col = entry.getKey();
                    byte[] oldValue = columnValues.put(col, entry.getValue());
                    if (oldValue!=null) {
                        // decrement column value size by the size of all column values that were replaced
                        colValuesSize-=(col.getEstimatedSize() + oldValue.length);
                    }
                }
            }
            // Concatenate ON DUPLICATE KEY bytes to allow multiple
            // increments of the same row in the same commit batch.
            this.onDupKeyBytes = PhoenixIndexBuilder.combineOnDupKey(this.onDupKeyBytes, newRow.onDupKeyBytes);
            statementIndexes = joinSortedIntArrays(statementIndexes, newRow.getStatementIndexes());
        }
        
        @Nonnull
        RowTimestampColInfo getRowTimestampColInfo() {
            return rowTsColInfo;
        }

    }
    
    public ReadMetricQueue getReadMetricQueue() {
        return readMetricQueue;
    }

    public void setReadMetricQueue(ReadMetricQueue readMetricQueue) {
        this.readMetricQueue = readMetricQueue;
    }

    public MutationMetricQueue getMutationMetricQueue() {
        return mutationMetricQueue;
    }
    
}<|MERGE_RESOLUTION|>--- conflicted
+++ resolved
@@ -225,9 +225,6 @@
      */
     public void commitDDLFence(PTable dataTable) throws SQLException {
         if (dataTable.isTransactional()) {
-<<<<<<< HEAD
-                phoenixTransactionContext.commitDDLFence(dataTable, logger);
-=======
             try {
                 phoenixTransactionContext.commitDDLFence(dataTable);
             } finally {
@@ -237,7 +234,6 @@
                 // TODO: seems like an autonomous tx capability in Tephra would be useful here.
                 phoenixTransactionContext.begin();
             }
->>>>>>> afc6627b
         }
     }
     
@@ -301,14 +297,7 @@
     public HTableInterface getHTable(PTable table) throws SQLException {
         HTableInterface htable = this.getConnection().getQueryServices().getTable(table.getPhysicalName().getBytes());
         if (table.isTransactional() && phoenixTransactionContext.isTransactionRunning()) {
-<<<<<<< HEAD
-            PhoenixTransactionalTable phoenixTransactionTable = TransactionFactory.getTransactionProvider().getTransactionalTable(phoenixTransactionContext, htable, table);
-            // Using cloned mutationState as we may have started a new transaction already
-            // if auto commit is true and we need to use the original one here.
-            htable = phoenixTransactionTable;
-=======
             htable = phoenixTransactionContext.getTransactionalTable(htable, table.isImmutableRows());
->>>>>>> afc6627b
         }
         return htable;
     }
@@ -1098,11 +1087,7 @@
                                 hTable = new MetaDataAwareHTable(hTable, origTableRef);
                             }
 
-<<<<<<< HEAD
-                            hTable = TransactionFactory.getTransactionProvider().getTransactionalTable(phoenixTransactionContext, hTable, table);
-=======
-                            hTable = phoenixTransactionContext.getTransactionalTable(hTable, table.isImmutableRows());
->>>>>>> afc6627b
+                         hTable = phoenixTransactionContext.getTransactionalTable(hTable, table.isImmutableRows());
                         }
                         
                         numMutations = mutationList.size();
