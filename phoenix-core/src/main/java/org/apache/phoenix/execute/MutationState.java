/*
 * Licensed to the Apache Software Foundation (ASF) under one
 * or more contributor license agreements.  See the NOTICE file
 * distributed with this work for additional information
 * regarding copyright ownership.  The ASF licenses this file
 * to you under the Apache License, Version 2.0 (the
 * "License"); you may not use this file except in compliance
 * with the License.  You may obtain a copy of the License at
 *
 * http://www.apache.org/licenses/LICENSE-2.0
 *
 * Unless required by applicable law or agreed to in writing, software
 * distributed under the License is distributed on an "AS IS" BASIS,
 * WITHOUT WARRANTIES OR CONDITIONS OF ANY KIND, either express or implied.
 * See the License for the specific language governing permissions and
 * limitations under the License.
 */
package org.apache.phoenix.execute;

import static com.google.common.base.Preconditions.checkNotNull;
import static org.apache.phoenix.monitoring.GlobalClientMetrics.GLOBAL_MUTATION_BATCH_FAILED_COUNT;
import static org.apache.phoenix.monitoring.GlobalClientMetrics.GLOBAL_MUTATION_BATCH_SIZE;
import static org.apache.phoenix.monitoring.GlobalClientMetrics.GLOBAL_MUTATION_BYTES;
import static org.apache.phoenix.monitoring.GlobalClientMetrics.GLOBAL_MUTATION_COMMIT_TIME;

import java.io.IOException;
import java.sql.SQLException;
import java.util.Arrays;
import java.util.Collection;
import java.util.Collections;
import java.util.Iterator;
import java.util.List;
import java.util.Map;
import java.util.Map.Entry;
import java.util.Set;

import javax.annotation.Nonnull;
import javax.annotation.concurrent.Immutable;

import org.apache.hadoop.hbase.HConstants;
<<<<<<< HEAD
import org.apache.hadoop.hbase.client.Delete;
=======
>>>>>>> 6f4a48fe
import org.apache.hadoop.hbase.client.HTableInterface;
import org.apache.hadoop.hbase.client.Mutation;
import org.apache.hadoop.hbase.io.ImmutableBytesWritable;
import org.apache.hadoop.hbase.util.Bytes;
import org.apache.hadoop.hbase.util.Pair;
import org.apache.htrace.Span;
import org.apache.htrace.TraceScope;
import org.apache.phoenix.cache.IndexMetaDataCache;
import org.apache.phoenix.cache.ServerCacheClient;
import org.apache.phoenix.cache.ServerCacheClient.ServerCache;
import org.apache.phoenix.compile.MutationPlan;
import org.apache.phoenix.coprocessor.BaseScannerRegionObserver;
import org.apache.phoenix.coprocessor.MetaDataProtocol.MetaDataMutationResult;
import org.apache.phoenix.exception.SQLExceptionCode;
import org.apache.phoenix.exception.SQLExceptionInfo;
import org.apache.phoenix.hbase.index.exception.IndexWriteException;
import org.apache.phoenix.hbase.index.util.ImmutableBytesPtr;
import org.apache.phoenix.index.IndexMaintainer;
import org.apache.phoenix.index.IndexMetaDataCacheClient;
import org.apache.phoenix.index.PhoenixIndexBuilder;
import org.apache.phoenix.index.PhoenixIndexFailurePolicy;
import org.apache.phoenix.index.PhoenixIndexFailurePolicy.MutateCommand;
import org.apache.phoenix.jdbc.PhoenixConnection;
import org.apache.phoenix.jdbc.PhoenixStatement.Operation;
import org.apache.phoenix.monitoring.GlobalClientMetrics;
import org.apache.phoenix.monitoring.MutationMetricQueue;
import org.apache.phoenix.monitoring.MutationMetricQueue.MutationMetric;
import org.apache.phoenix.monitoring.MutationMetricQueue.NoOpMutationMetricsQueue;
import org.apache.phoenix.monitoring.ReadMetricQueue;
import org.apache.phoenix.query.QueryConstants;
import org.apache.phoenix.query.QueryServices;
import org.apache.phoenix.query.QueryServicesOptions;
import org.apache.phoenix.schema.IllegalDataException;
import org.apache.phoenix.schema.MetaDataClient;
import org.apache.phoenix.schema.PColumn;
import org.apache.phoenix.schema.PIndexState;
import org.apache.phoenix.schema.PMetaData;
import org.apache.phoenix.schema.PName;
import org.apache.phoenix.schema.PRow;
import org.apache.phoenix.schema.PTable;
import org.apache.phoenix.schema.PTableRef;
import org.apache.phoenix.schema.PTableType;
import org.apache.phoenix.schema.RowKeySchema;
import org.apache.phoenix.schema.TableNotFoundException;
import org.apache.phoenix.schema.TableRef;
import org.apache.phoenix.schema.ValueSchema.Field;
import org.apache.phoenix.schema.types.PLong;
import org.apache.phoenix.trace.util.Tracing;
import org.apache.phoenix.transaction.PhoenixTransactionContext;
import org.apache.phoenix.transaction.PhoenixTransactionContext.PhoenixVisibilityLevel;
import org.apache.phoenix.transaction.PhoenixTransactionProvider.Feature;
import org.apache.phoenix.transaction.TransactionFactory;
import org.apache.phoenix.transaction.TransactionFactory.Provider;
import org.apache.phoenix.util.IndexUtil;
import org.apache.phoenix.util.KeyValueUtil;
import org.apache.phoenix.util.LogUtil;
import org.apache.phoenix.util.SQLCloseable;
import org.apache.phoenix.util.ServerUtil;
import org.apache.phoenix.util.SizedUtil;
import org.apache.phoenix.util.TransactionUtil;
import org.slf4j.Logger;
import org.slf4j.LoggerFactory;

import com.google.common.base.Predicate;
import com.google.common.collect.Iterators;
import com.google.common.collect.Lists;
import com.google.common.collect.Maps;
import com.google.common.collect.Sets;

/**
 * Tracks the uncommitted state
 */
public class MutationState implements SQLCloseable {
    private static final Logger logger = LoggerFactory.getLogger(MutationState.class);
    private static final int[] EMPTY_STATEMENT_INDEX_ARRAY = new int[0];
    private static final int MAX_COMMIT_RETRIES = 3;

    private final PhoenixConnection connection;
    private final long maxSize;
    private final long maxSizeBytes;
    private final long batchSize;
    private final long batchSizeBytes;
    private long batchCount = 0L;
    private final Map<TableRef, MultiRowMutationState> mutations;
    private final Set<String> uncommittedPhysicalNames = Sets.newHashSetWithExpectedSize(10);

    private long sizeOffset;
    private int numRows = 0;
    private long estimatedSize = 0;
    private int[] uncommittedStatementIndexes = EMPTY_STATEMENT_INDEX_ARRAY;
    private boolean isExternalTxContext = false;
    private Map<TableRef, MultiRowMutationState> txMutations = Collections.emptyMap();

    private PhoenixTransactionContext phoenixTransactionContext = PhoenixTransactionContext.NULL_CONTEXT;

    private final MutationMetricQueue mutationMetricQueue;
    private ReadMetricQueue readMetricQueue;

    public MutationState(long maxSize, long maxSizeBytes, PhoenixConnection connection) {
        this(maxSize, maxSizeBytes, connection, false, null);
    }

    public MutationState(long maxSize, long maxSizeBytes, PhoenixConnection connection,
            PhoenixTransactionContext txContext) {
        this(maxSize, maxSizeBytes, connection, false, txContext);
    }

    public MutationState(MutationState mutationState) {
        this(mutationState.maxSize, mutationState.maxSizeBytes, mutationState.connection, true, mutationState
                .getPhoenixTransactionContext());
    }

    public MutationState(long maxSize, long maxSizeBytes, PhoenixConnection connection, long sizeOffset) {
        this(maxSize, maxSizeBytes, connection, false, null, sizeOffset);
    }

    private MutationState(long maxSize, long maxSizeBytes, PhoenixConnection connection, boolean subTask,
            PhoenixTransactionContext txContext) {
        this(maxSize, maxSizeBytes, connection, subTask, txContext, 0);
    }

    private MutationState(long maxSize, long maxSizeBytes, PhoenixConnection connection, boolean subTask,
            PhoenixTransactionContext txContext, long sizeOffset) {
        this(maxSize, maxSizeBytes, connection, Maps.<TableRef, MultiRowMutationState> newHashMapWithExpectedSize(5),
                subTask, txContext);
        this.sizeOffset = sizeOffset;
    }

    MutationState(long maxSize, long maxSizeBytes, PhoenixConnection connection,
            Map<TableRef, MultiRowMutationState> mutations, boolean subTask, PhoenixTransactionContext txContext) {
        this.maxSize = maxSize;
        this.maxSizeBytes = maxSizeBytes;
        this.connection = connection;
        this.batchSize = connection.getMutateBatchSize();
        this.batchSizeBytes = connection.getMutateBatchSizeBytes();
        this.mutations = mutations;
        boolean isMetricsEnabled = connection.isRequestLevelMetricsEnabled();
        this.mutationMetricQueue = isMetricsEnabled ? new MutationMetricQueue()
                : NoOpMutationMetricsQueue.NO_OP_MUTATION_METRICS_QUEUE;
        if (subTask) {
            // this code path is only used while running child scans, we can't pass the txContext to child scans
            // as it is not thread safe, so we use the tx member variable
            phoenixTransactionContext = txContext.newTransactionContext(txContext, subTask);
        } else if (txContext != null) {
            isExternalTxContext = true;
            phoenixTransactionContext = txContext.newTransactionContext(txContext, subTask);
        }
    }

    public MutationState(TableRef table, MultiRowMutationState mutations, long sizeOffset, long maxSize,
            long maxSizeBytes, PhoenixConnection connection) throws SQLException {
        this(maxSize, maxSizeBytes, connection, false, null, sizeOffset);
        if (!mutations.isEmpty()) {
            this.mutations.put(table, mutations);
        }
        this.numRows = mutations.size();
        this.estimatedSize = KeyValueUtil.getEstimatedRowMutationSize(this.mutations);
        throwIfTooBig();
    }

    public long getEstimatedSize() {
        return estimatedSize;
    }

    public long getMaxSize() {
        return maxSize;
    }

    public long getMaxSizeBytes() {
        return maxSizeBytes;
    }

    public PhoenixTransactionContext getPhoenixTransactionContext() {
        return phoenixTransactionContext;
    }

    /**
     * Commit a write fence when creating an index so that we can detect when a data table transaction is started before
     * the create index but completes after it. In this case, we need to rerun the data table transaction after the
     * index creation so that the index rows are generated. See TEPHRA-157 for more information.
     * 
     * @param dataTable
     *            the data table upon which an index is being added
     * @throws SQLException
     */
    public void commitDDLFence(PTable dataTable) throws SQLException {
        if (dataTable.isTransactional()) {
            try {
                phoenixTransactionContext.commitDDLFence(dataTable);
            } finally {
                // The client expects a transaction to be in progress on the txContext while the
                // VisibilityFence.prepareWait() starts a new tx and finishes/aborts it. After it's
                // finished, we start a new one here.
                // TODO: seems like an autonomous tx capability in Tephra would be useful here.
                phoenixTransactionContext.begin();
            }
        }
    }

    public boolean checkpointIfNeccessary(MutationPlan plan) throws SQLException {
        if (!phoenixTransactionContext.isTransactionRunning() || plan.getTargetRef() == null
                || plan.getTargetRef().getTable() == null || !plan.getTargetRef().getTable().isTransactional()) { return false; }
        Set<TableRef> sources = plan.getSourceRefs();
        if (sources.isEmpty()) { return false; }
        // For a DELETE statement, we're always querying the table being deleted from. This isn't
        // a problem, but it potentially could be if there are other references to the same table
        // nested in the DELETE statement (as a sub query or join, for example).
        TableRef ignoreForExcludeCurrent = plan.getOperation() == Operation.DELETE && sources.size() == 1 ? plan
                .getTargetRef() : null;
        boolean excludeCurrent = false;
        String targetPhysicalName = plan.getTargetRef().getTable().getPhysicalName().getString();
        for (TableRef source : sources) {
            if (source.getTable().isTransactional() && !source.equals(ignoreForExcludeCurrent)) {
                String sourcePhysicalName = source.getTable().getPhysicalName().getString();
                if (targetPhysicalName.equals(sourcePhysicalName)) {
                    excludeCurrent = true;
                    break;
                }
            }
        }
        // If we're querying the same table we're updating, we must exclude our writes to
        // it from being visible.
        if (excludeCurrent) {
            // If any source tables have uncommitted data prior to last checkpoint,
            // then we must create a new checkpoint.
            boolean hasUncommittedData = false;
            for (TableRef source : sources) {
                String sourcePhysicalName = source.getTable().getPhysicalName().getString();
                // Tracking uncommitted physical table names is an optimization that prevents us from
                // having to do a checkpoint if no data has yet been written. If we're using an
                // external transaction context, it's possible that data was already written at the
                // current transaction timestamp, so we always checkpoint in that case is we're
                // reading and writing to the same table.
                if (source.getTable().isTransactional()
                        && (isExternalTxContext || uncommittedPhysicalNames.contains(sourcePhysicalName))) {
                    hasUncommittedData = true;
                    break;
                }
            }

            phoenixTransactionContext.checkpoint(hasUncommittedData);

            if (hasUncommittedData) {
                uncommittedPhysicalNames.clear();
            }
            return true;
        }
        return false;
    }

    // Though MutationState is not thread safe in general, this method should be because it may
    // be called by TableResultIterator in a multi-threaded manner. Since we do not want to expose
    // the Transaction outside of MutationState, this seems reasonable, as the member variables
    // would not change as these threads are running. We also clone mutationState to ensure that
    // the transaction context won't change due to a commit when auto commit is true.
    public HTableInterface getHTable(PTable table) throws SQLException {
        HTableInterface htable = this.getConnection().getQueryServices().getTable(table.getPhysicalName().getBytes());
        if (table.isTransactional() && phoenixTransactionContext.isTransactionRunning()) {
            // We're only using this table for reading, so we want it wrapped even if it's an index
            htable = phoenixTransactionContext.getTransactionalTable(htable, table.isImmutableRows() || table.getType() == PTableType.INDEX);
        }
        return htable;
    }

    public PhoenixConnection getConnection() {
        return connection;
    }

    public boolean isTransactionStarted() {
        return phoenixTransactionContext.isTransactionRunning();
    }

    public long getInitialWritePointer() {
        return phoenixTransactionContext.getTransactionId(); // First write pointer - won't change with checkpointing
    }

    // For testing
    public long getWritePointer() {
        return phoenixTransactionContext.getWritePointer();
    }

    // For testing
    public PhoenixVisibilityLevel getVisibilityLevel() {
        return phoenixTransactionContext.getVisibilityLevel();
    }

    public boolean startTransaction(Provider provider) throws SQLException {
        if (provider == null) { return false; }
        if (!connection.getQueryServices().getProps()
                .getBoolean(QueryServices.TRANSACTIONS_ENABLED, QueryServicesOptions.DEFAULT_TRANSACTIONS_ENABLED)) { throw new SQLExceptionInfo.Builder(
                SQLExceptionCode.CANNOT_START_TXN_IF_TXN_DISABLED).build().buildException(); }
        if (connection.getSCN() != null) { throw new SQLExceptionInfo.Builder(
                SQLExceptionCode.CANNOT_START_TRANSACTION_WITH_SCN_SET).build().buildException(); }

        if (phoenixTransactionContext == PhoenixTransactionContext.NULL_CONTEXT) {
            phoenixTransactionContext = provider.getTransactionProvider().getTransactionContext(connection);
        } else {
            if (provider != phoenixTransactionContext.getProvider()) { throw new SQLExceptionInfo.Builder(
                    SQLExceptionCode.CANNOT_MIX_TXN_PROVIDERS)
                    .setMessage(phoenixTransactionContext.getProvider().name() + " and " + provider.name()).build()
                    .buildException(); }
        }
        if (!isTransactionStarted()) {
            // Clear any transactional state in case transaction was ended outside
            // of Phoenix so we don't carry the old transaction state forward. We
            // cannot call reset() here due to the case of having mutations and
            // then transitioning from non transactional to transactional (which
            // would end up clearing our uncommitted state).
            resetTransactionalState();
            phoenixTransactionContext.begin();
            return true;
        }

        return false;
    }

    public static MutationState emptyMutationState(long maxSize, long maxSizeBytes, PhoenixConnection connection) {
        MutationState state = new MutationState(maxSize, maxSizeBytes, connection,
                Collections.<TableRef, MultiRowMutationState> emptyMap(), false, null);
        state.sizeOffset = 0;
        return state;
    }

    private void throwIfTooBig() throws SQLException {
        if (numRows > maxSize) {
            resetState();
            throw new SQLExceptionInfo.Builder(SQLExceptionCode.MAX_MUTATION_SIZE_EXCEEDED).build().buildException();
        }
        if (estimatedSize > maxSizeBytes) {
            resetState();
            throw new SQLExceptionInfo.Builder(SQLExceptionCode.MAX_MUTATION_SIZE_BYTES_EXCEEDED).build()
                    .buildException();
        }
    }

    public long getUpdateCount() {
        return sizeOffset + numRows;
    }

    private void joinMutationState(TableRef tableRef, MultiRowMutationState srcRows,
            Map<TableRef, MultiRowMutationState> dstMutations) {
        PTable table = tableRef.getTable();
        boolean isIndex = table.getType() == PTableType.INDEX;
        boolean incrementRowCount = dstMutations == this.mutations;
        MultiRowMutationState existingRows = dstMutations.put(tableRef, srcRows);
        if (existingRows != null) { // Rows for that table already exist
            // Loop through new rows and replace existing with new
            for (Map.Entry<ImmutableBytesPtr, RowMutationState> rowEntry : srcRows.entrySet()) {
                // Replace existing row with new row
                RowMutationState existingRowMutationState = existingRows.put(rowEntry.getKey(), rowEntry.getValue());
                if (existingRowMutationState != null) {
                    Map<PColumn, byte[]> existingValues = existingRowMutationState.getColumnValues();
                    if (existingValues != PRow.DELETE_MARKER) {
                        Map<PColumn, byte[]> newRow = rowEntry.getValue().getColumnValues();
                        // if new row is PRow.DELETE_MARKER, it means delete, and we don't need to merge it with
                        // existing row.
                        if (newRow != PRow.DELETE_MARKER) {
                            // decrement estimated size by the size of the old row
                            estimatedSize -= existingRowMutationState.calculateEstimatedSize();
                            // Merge existing column values with new column values
                            existingRowMutationState.join(rowEntry.getValue());
                            // increment estimated size by the size of the new row
                            estimatedSize += existingRowMutationState.calculateEstimatedSize();
                            // Now that the existing row has been merged with the new row, replace it back
                            // again (since it was merged with the new one above).
                            existingRows.put(rowEntry.getKey(), existingRowMutationState);
                        }
                    }
                } else {
                    if (incrementRowCount && !isIndex) { // Don't count index rows in row count
                        numRows++;
                        // increment estimated size by the size of the new row
                        estimatedSize += rowEntry.getValue().calculateEstimatedSize();
                    }
                }
            }
            // Put the existing one back now that it's merged
            dstMutations.put(tableRef, existingRows);
        } else {
            // Size new map at batch size as that's what it'll likely grow to.
            MultiRowMutationState newRows = new MultiRowMutationState(connection.getMutateBatchSize());
            newRows.putAll(srcRows);
            dstMutations.put(tableRef, newRows);
            if (incrementRowCount && !isIndex) {
                numRows += srcRows.size();
                // if we added all the rows from newMutationState we can just increment the
                // estimatedSize by newMutationState.estimatedSize
                estimatedSize += srcRows.estimatedSize;
            }
        }
    }

    private void joinMutationState(Map<TableRef, MultiRowMutationState> srcMutations,
            Map<TableRef, MultiRowMutationState> dstMutations) {
        // Merge newMutation with this one, keeping state from newMutation for any overlaps
        for (Map.Entry<TableRef, MultiRowMutationState> entry : srcMutations.entrySet()) {
            // Replace existing entries for the table with new entries
            TableRef tableRef = entry.getKey();
            MultiRowMutationState srcRows = entry.getValue();
            joinMutationState(tableRef, srcRows, dstMutations);
        }
    }

    /**
     * Combine a newer mutation with this one, where in the event of overlaps, the newer one will take precedence.
     * Combine any metrics collected for the newer mutation.
     * 
     * @param newMutationState
     *            the newer mutation state
     */
    public void join(MutationState newMutationState) throws SQLException {
        if (this == newMutationState) { // Doesn't make sense
            return;
        }

        phoenixTransactionContext.join(newMutationState.getPhoenixTransactionContext());

        this.sizeOffset += newMutationState.sizeOffset;
        joinMutationState(newMutationState.mutations, this.mutations);
        if (!newMutationState.txMutations.isEmpty()) {
            if (txMutations.isEmpty()) {
                txMutations = Maps.newHashMapWithExpectedSize(mutations.size());
            }
            joinMutationState(newMutationState.txMutations, this.txMutations);
        }
        mutationMetricQueue.combineMetricQueues(newMutationState.mutationMetricQueue);
        if (readMetricQueue == null) {
            readMetricQueue = newMutationState.readMetricQueue;
        } else if (readMetricQueue != null && newMutationState.readMetricQueue != null) {
            readMetricQueue.combineReadMetrics(newMutationState.readMetricQueue);
        }
        throwIfTooBig();
    }

    private static ImmutableBytesPtr getNewRowKeyWithRowTimestamp(ImmutableBytesPtr ptr, long rowTimestamp, PTable table) {
        RowKeySchema schema = table.getRowKeySchema();
        int rowTimestampColPos = table.getRowTimestampColPos();
        Field rowTimestampField = schema.getField(rowTimestampColPos);
        byte[] rowTimestampBytes = PLong.INSTANCE.toBytes(rowTimestamp, rowTimestampField.getSortOrder());
        int oldOffset = ptr.getOffset();
        int oldLength = ptr.getLength();
        // Move the pointer to the start byte of the row timestamp pk
        schema.position(ptr, 0, rowTimestampColPos);
        byte[] b = ptr.get();
        int newOffset = ptr.getOffset();
        int length = ptr.getLength();
        for (int i = newOffset; i < newOffset + length; i++) {
            // modify the underlying bytes array with the bytes of the row timestamp
            b[i] = rowTimestampBytes[i - newOffset];
        }
        // move the pointer back to where it was before.
        ptr.set(ptr.get(), oldOffset, oldLength);
        return ptr;
    }

    private Iterator<Pair<PName, List<Mutation>>> addRowMutations(final TableRef tableRef,
            final MultiRowMutationState values, final long mutationTimestamp, final long serverTimestamp,
            boolean includeAllIndexes, final boolean sendAll) {
        final PTable table = tableRef.getTable();
<<<<<<< HEAD
        final Iterator<PTable> indexIterator = // Only maintain tables with immutable rows through this client-side mechanism
                includeAllIndexes || (table.isTransactional() && table.getTransactionProvider().getTransactionProvider().isUnsupported(Feature.MAINTAIN_LOCAL_INDEX_ON_SERVER)) ?
                         IndexMaintainer.maintainedIndexes(table.getIndexes().iterator()) :
                             (table.isImmutableRows() || table.isTransactional()) ?
                                IndexMaintainer.maintainedGlobalIndexes(table.getIndexes().iterator()) :
                                    Collections.<PTable>emptyIterator();
        final List<PTable> indexList = Lists.newArrayList(indexIterator);
=======
        final List<PTable> indexList = includeAllIndexes ? 
                Lists.newArrayList(IndexMaintainer.maintainedIndexes(table.getIndexes().iterator())) : 
                    IndexUtil.getClientMaintainedIndexes(table);
>>>>>>> 6f4a48fe
        final Iterator<PTable> indexes = indexList.iterator();
        final List<Mutation> mutationList = Lists.newArrayListWithExpectedSize(values.size());
        final List<Mutation> mutationsPertainingToIndex = indexes.hasNext() ? Lists
                .<Mutation> newArrayListWithExpectedSize(values.size()) : null;
        generateMutations(tableRef, mutationTimestamp, serverTimestamp, values, mutationList,
                mutationsPertainingToIndex);
        return new Iterator<Pair<PName, List<Mutation>>>() {
            boolean isFirst = true;
            Map<byte[], List<Mutation>> indexMutationsMap = null;

            @Override
            public boolean hasNext() {
                return isFirst || indexes.hasNext();
            }

            @Override
            public Pair<PName, List<Mutation>> next() {
                if (isFirst) {
                    isFirst = false;
                    return new Pair<PName, List<Mutation>>(table.getPhysicalName(), mutationList);
                }

                PTable index = indexes.next();

                List<Mutation> indexMutations = null;
                try {
                    if (!mutationsPertainingToIndex.isEmpty()) {
                        if (table.isTransactional()) {
                            if (indexMutationsMap == null) {
                                PhoenixTxIndexMutationGenerator generator = PhoenixTxIndexMutationGenerator.newGenerator(connection, table,
                                        indexList, mutationsPertainingToIndex.get(0).getAttributesMap());
                                try (HTableInterface htable = connection.getQueryServices().getTable(
                                        table.getPhysicalName().getBytes())) {
                                    Collection<Pair<Mutation, byte[]>> allMutations = generator.getIndexUpdates(htable,
                                            mutationsPertainingToIndex.iterator());
                                    indexMutationsMap = Maps.newTreeMap(Bytes.BYTES_COMPARATOR);
                                    for (Pair<Mutation, byte[]> mutation : allMutations) {
                                        List<Mutation> mutations = indexMutationsMap.get(mutation.getSecond());
                                        if (mutations == null) {
                                            mutations = Lists.newArrayList();
                                            indexMutationsMap.put(mutation.getSecond(), mutations);
                                        }
                                        mutations.add(mutation.getFirst());
                                    }
                                }
                            }
                            indexMutations = indexMutationsMap.get(index.getPhysicalName().getBytes());
                        } else {
                            indexMutations = IndexUtil.generateIndexData(table, index, values,
                                    mutationsPertainingToIndex, connection.getKeyValueBuilder(), connection);
                        }
                    }

                    // we may also have to include delete mutations for immutable tables if we are not processing all
                    // the tables in the mutations map
                    if (!sendAll) {
                        TableRef key = new TableRef(index);
                        MultiRowMutationState multiRowMutationState = mutations.remove(key);
                        if (multiRowMutationState != null) {
                            final List<Mutation> deleteMutations = Lists.newArrayList();
<<<<<<< HEAD
                            generateMutations(key, mutationTimestamp, serverTimestamp, multiRowMutationState, deleteMutations, null);
=======
                            generateMutations(tableRef, mutationTimestamp, serverTimestamp, multiRowMutationState,
                                    deleteMutations, null);
>>>>>>> 6f4a48fe
                            if (indexMutations == null) {
                                indexMutations = deleteMutations;
                            } else {
                                indexMutations.addAll(deleteMutations);
                            }
                        }
                    }
                } catch (SQLException | IOException e) {
                    throw new IllegalDataException(e);
                }
                return new Pair<PName, List<Mutation>>(index.getPhysicalName(),
                        indexMutations == null ? Collections.<Mutation> emptyList() : indexMutations);
            }

            @Override
            public void remove() {
                throw new UnsupportedOperationException();
            }

        };
<<<<<<< HEAD
        try {
            PhoenixIndexMetaData indexMetaData = new PhoenixIndexMetaData(indexMetaDataCache, attributes);
            return new PhoenixTxIndexMutationGenerator(connection.getQueryServices(), indexMetaData, table.getPhysicalName().getBytes());
        } catch (IOException e) {
            throw new RuntimeException(e); // Impossible
        }
=======
>>>>>>> 6f4a48fe
    }

    private void generateMutations(final TableRef tableRef, final long mutationTimestamp, final long serverTimestamp,
            final MultiRowMutationState values, final List<Mutation> mutationList,
            final List<Mutation> mutationsPertainingToIndex) {
        final PTable table = tableRef.getTable();
        boolean tableWithRowTimestampCol = table.getRowTimestampColPos() != -1;
        Iterator<Map.Entry<ImmutableBytesPtr, RowMutationState>> iterator = values.entrySet().iterator();
        long timestampToUse = mutationTimestamp;
        MultiRowMutationState modifiedValues = new MultiRowMutationState(16);
        while (iterator.hasNext()) {
            Map.Entry<ImmutableBytesPtr, RowMutationState> rowEntry = iterator.next();
            byte[] onDupKeyBytes = rowEntry.getValue().getOnDupKeyBytes();
            boolean hasOnDupKey = onDupKeyBytes != null;
            ImmutableBytesPtr key = rowEntry.getKey();
            RowMutationState state = rowEntry.getValue();
            if (tableWithRowTimestampCol) {
                RowTimestampColInfo rowTsColInfo = state.getRowTimestampColInfo();
                if (rowTsColInfo.useServerTimestamp()) {
                    // regenerate the key with this timestamp.
                    key = getNewRowKeyWithRowTimestamp(key, serverTimestamp, table);
                    // since we are about to modify the byte[] stored in key (which changes its hashcode)
                    // we need to remove the entry from the values map and add a new entry with the modified byte[]
                    modifiedValues.put(key, state);
                    iterator.remove();
                    timestampToUse = serverTimestamp;
                } else {
                    if (rowTsColInfo.getTimestamp() != null) {
                        timestampToUse = rowTsColInfo.getTimestamp();
                    }
                }
            }
            PRow row = table.newRow(connection.getKeyValueBuilder(), timestampToUse, key, hasOnDupKey);
            List<Mutation> rowMutations, rowMutationsPertainingToIndex;
            if (rowEntry.getValue().getColumnValues() == PRow.DELETE_MARKER) { // means delete
                row.delete();
                rowMutations = row.toRowMutations();
                // The DeleteCompiler already generates the deletes for indexes, so no need to do it again
                rowMutationsPertainingToIndex = Collections.emptyList();
            } else {
                for (Map.Entry<PColumn, byte[]> valueEntry : rowEntry.getValue().getColumnValues().entrySet()) {
                    row.setValue(valueEntry.getKey(), valueEntry.getValue());
                }
                rowMutations = row.toRowMutations();
                // Pass through ON DUPLICATE KEY info through mutations
                // In the case of the same clause being used on many statements, this will be
                // inefficient because we're transmitting the same information for each mutation.
                // TODO: use our ServerCache
                for (Mutation mutation : rowMutations) {
                    if (onDupKeyBytes != null) {
                        mutation.setAttribute(PhoenixIndexBuilder.ATOMIC_OP_ATTRIB, onDupKeyBytes);
                    }
                }
                rowMutationsPertainingToIndex = rowMutations;
            }
            mutationList.addAll(rowMutations);
            if (mutationsPertainingToIndex != null) mutationsPertainingToIndex.addAll(rowMutationsPertainingToIndex);
        }
        values.putAll(modifiedValues);
    }

    /**
     * Get the unsorted list of HBase mutations for the tables with uncommitted data.
     * 
     * @return list of HBase mutations for uncommitted data.
     */
    public Iterator<Pair<byte[], List<Mutation>>> toMutations(Long timestamp) {
        return toMutations(false, timestamp);
    }

    public Iterator<Pair<byte[], List<Mutation>>> toMutations() {
        return toMutations(false, null);
    }

    public Iterator<Pair<byte[], List<Mutation>>> toMutations(final boolean includeMutableIndexes) {
        return toMutations(includeMutableIndexes, null);
    }

    public Iterator<Pair<byte[], List<Mutation>>> toMutations(final boolean includeMutableIndexes,
            final Long tableTimestamp) {
        final Iterator<Map.Entry<TableRef, MultiRowMutationState>> iterator = this.mutations.entrySet().iterator();
        if (!iterator.hasNext()) { return Collections.emptyIterator(); }
        Long scn = connection.getSCN();
        final long serverTimestamp = getTableTimestamp(tableTimestamp, scn);
        final long mutationTimestamp = getMutationTimestamp(scn);
        return new Iterator<Pair<byte[], List<Mutation>>>() {
            private Map.Entry<TableRef, MultiRowMutationState> current = iterator.next();
            private Iterator<Pair<byte[], List<Mutation>>> innerIterator = init();

            private Iterator<Pair<byte[], List<Mutation>>> init() {
                final Iterator<Pair<PName, List<Mutation>>> mutationIterator = addRowMutations(current.getKey(),
                        current.getValue(), mutationTimestamp, serverTimestamp, includeMutableIndexes, true);
                return new Iterator<Pair<byte[], List<Mutation>>>() {
                    @Override
                    public boolean hasNext() {
                        return mutationIterator.hasNext();
                    }

                    @Override
                    public Pair<byte[], List<Mutation>> next() {
                        Pair<PName, List<Mutation>> pair = mutationIterator.next();
                        return new Pair<byte[], List<Mutation>>(pair.getFirst().getBytes(), pair.getSecond());
                    }

                    @Override
                    public void remove() {
                        mutationIterator.remove();
                    }
                };
            }

            @Override
            public boolean hasNext() {
                return innerIterator.hasNext() || iterator.hasNext();
            }

            @Override
            public Pair<byte[], List<Mutation>> next() {
                if (!innerIterator.hasNext()) {
                    current = iterator.next();
                    innerIterator = init();
                }
                return innerIterator.next();
            }

            @Override
            public void remove() {
                throw new UnsupportedOperationException();
            }

        };
    }

    public static long getTableTimestamp(final Long tableTimestamp, Long scn) {
        return (tableTimestamp != null && tableTimestamp != QueryConstants.UNSET_TIMESTAMP) ? tableTimestamp
                : (scn == null ? HConstants.LATEST_TIMESTAMP : scn);
    }

    public static long getMutationTimestamp(final Long scn) {
        return scn == null ? HConstants.LATEST_TIMESTAMP : scn;
    }

    /**
     * Validates that the meta data is valid against the server meta data if we haven't yet done so. Otherwise, for
     * every UPSERT VALUES call, we'd need to hit the server to see if the meta data has changed.
     * 
     * @return the server time to use for the upsert
     * @throws SQLException
     *             if the table or any columns no longer exist
     */
    private long[] validateAll() throws SQLException {
        int i = 0;
        long[] timeStamps = new long[this.mutations.size()];
        for (Map.Entry<TableRef, MultiRowMutationState> entry : mutations.entrySet()) {
            TableRef tableRef = entry.getKey();
            timeStamps[i++] = validateAndGetServerTimestamp(tableRef, entry.getValue());
        }
        return timeStamps;
    }

    private long validateAndGetServerTimestamp(TableRef tableRef, MultiRowMutationState rowKeyToColumnMap)
            throws SQLException {
        MetaDataClient client = new MetaDataClient(connection);
        long serverTimeStamp = tableRef.getTimeStamp();
        // If we're auto committing, we've already validated the schema when we got the ColumnResolver,
        // so no need to do it again here.
        PTable table = tableRef.getTable();
        MetaDataMutationResult result = client.updateCache(table.getSchemaName().getString(), table.getTableName()
                .getString());
        PTable resolvedTable = result.getTable();
        if (resolvedTable == null) { throw new TableNotFoundException(table.getSchemaName().getString(), table
                .getTableName().getString()); }
        // Always update tableRef table as the one we've cached may be out of date since when we executed
        // the UPSERT VALUES call and updated in the cache before this.
        tableRef.setTable(resolvedTable);
        List<PTable> indexes = resolvedTable.getIndexes();
        for (PTable idxTtable : indexes) {
            // If index is still active, but has a non zero INDEX_DISABLE_TIMESTAMP value, then infer that
            // our failure mode is block writes on index failure.
            if ((idxTtable.getIndexState() == PIndexState.ACTIVE || idxTtable.getIndexState() == PIndexState.PENDING_ACTIVE)
                    && idxTtable.getIndexDisableTimestamp() > 0) { throw new SQLExceptionInfo.Builder(
                    SQLExceptionCode.INDEX_FAILURE_BLOCK_WRITE).setSchemaName(table.getSchemaName().getString())
                    .setTableName(table.getTableName().getString()).build().buildException(); }
        }
        long timestamp = result.getMutationTime();
        if (timestamp != QueryConstants.UNSET_TIMESTAMP) {
            serverTimeStamp = timestamp;
            if (result.wasUpdated()) {
                List<PColumn> columns = Lists.newArrayListWithExpectedSize(table.getColumns().size());
                for (Map.Entry<ImmutableBytesPtr, RowMutationState> rowEntry : rowKeyToColumnMap.entrySet()) {
                    RowMutationState valueEntry = rowEntry.getValue();
                    if (valueEntry != null) {
                        Map<PColumn, byte[]> colValues = valueEntry.getColumnValues();
                        if (colValues != PRow.DELETE_MARKER) {
                            for (PColumn column : colValues.keySet()) {
                                if (!column.isDynamic()) columns.add(column);
                            }
                        }
                    }
                }
                for (PColumn column : columns) {
                    if (column != null) {
                        resolvedTable.getColumnFamily(column.getFamilyName().getString()).getPColumnForColumnName(
                                column.getName().getString());
                    }
                }
            }
        }
        return serverTimeStamp == QueryConstants.UNSET_TIMESTAMP ? HConstants.LATEST_TIMESTAMP : serverTimeStamp;
    }

    private static long calculateMutationSize(List<Mutation> mutations) {
        long byteSize = 0;
        if (GlobalClientMetrics.isMetricsEnabled()) {
            for (Mutation mutation : mutations) {
                byteSize += KeyValueUtil.calculateMutationDiskSize(mutation);
            }
        }
        GLOBAL_MUTATION_BYTES.update(byteSize);
        return byteSize;
    }

    public long getBatchSizeBytes() {
        return batchSizeBytes;
    }

    public long getBatchCount() {
        return batchCount;
    }

    private static class TableInfo {

        private final boolean isDataTable;
        @Nonnull
        private final PName hTableName;
        @Nonnull
        private final TableRef origTableRef;

        public TableInfo(boolean isDataTable, PName hTableName, TableRef origTableRef) {
            super();
            checkNotNull(hTableName);
            checkNotNull(origTableRef);
            this.isDataTable = isDataTable;
            this.hTableName = hTableName;
            this.origTableRef = origTableRef;
        }

        public boolean isDataTable() {
            return isDataTable;
        }

        public PName getHTableName() {
            return hTableName;
        }

        public TableRef getOrigTableRef() {
            return origTableRef;
        }

        @Override
        public int hashCode() {
            final int prime = 31;
            int result = 1;
            result = prime * result + hTableName.hashCode();
            result = prime * result + (isDataTable ? 1231 : 1237);
            return result;
        }

        @Override
        public boolean equals(Object obj) {
            if (this == obj) return true;
            if (obj == null) return false;
            if (getClass() != obj.getClass()) return false;
            TableInfo other = (TableInfo)obj;
            if (!hTableName.equals(other.hTableName)) return false;
            if (isDataTable != other.isDataTable) return false;
            return true;
        }

    }

    @SuppressWarnings("deprecation")
    private void send(Iterator<TableRef> tableRefIterator) throws SQLException {
        int i = 0;
        long[] serverTimeStamps = null;
        boolean sendAll = false;
        if (tableRefIterator == null) {
            serverTimeStamps = validateAll();
            tableRefIterator = mutations.keySet().iterator();
            sendAll = true;
        }

        MultiRowMutationState multiRowMutationState;
        Map<TableInfo, List<Mutation>> physicalTableMutationMap = Maps.newLinkedHashMap();
        // add tracing for this operation
        try (TraceScope trace = Tracing.startNewSpan(connection, "Committing mutations to tables")) {
            Span span = trace.getSpan();
            ImmutableBytesWritable indexMetaDataPtr = new ImmutableBytesWritable();
            while (tableRefIterator.hasNext()) {
                // at this point we are going through mutations for each table
                final TableRef tableRef = tableRefIterator.next();
                multiRowMutationState = mutations.get(tableRef);
                if (multiRowMutationState == null || multiRowMutationState.isEmpty()) {
                    continue;
                }
                // Validate as we go if transactional since we can undo if a problem occurs (which is unlikely)
                long serverTimestamp = serverTimeStamps == null ? validateAndGetServerTimestamp(tableRef,
                        multiRowMutationState) : serverTimeStamps[i++];
                Long scn = connection.getSCN();
                long mutationTimestamp = scn == null ? HConstants.LATEST_TIMESTAMP : scn;
                final PTable table = tableRef.getTable();
                Iterator<Pair<PName, List<Mutation>>> mutationsIterator = addRowMutations(tableRef,
                        multiRowMutationState, mutationTimestamp, serverTimestamp, false, sendAll);
                // build map from physical table to mutation list
                boolean isDataTable = true;
                while (mutationsIterator.hasNext()) {
                    Pair<PName, List<Mutation>> pair = mutationsIterator.next();
                    PName hTableName = pair.getFirst();
                    List<Mutation> mutationList = pair.getSecond();
                    TableInfo tableInfo = new TableInfo(isDataTable, hTableName, tableRef);
                    List<Mutation> oldMutationList = physicalTableMutationMap.put(tableInfo, mutationList);
                    if (oldMutationList != null) mutationList.addAll(0, oldMutationList);
                    isDataTable = false;
                }
                // For transactions, track the statement indexes as we send data
                // over because our CommitException should include all statements
                // involved in the transaction since none of them would have been
                // committed in the event of a failure.
                if (table.isTransactional()) {
                    addUncommittedStatementIndexes(multiRowMutationState.values());
                    if (txMutations.isEmpty()) {
                        txMutations = Maps.newHashMapWithExpectedSize(mutations.size());
                    }
                    // Keep all mutations we've encountered until a commit or rollback.
                    // This is not ideal, but there's not good way to get the values back
                    // in the event that we need to replay the commit.
                    // Copy TableRef so we have the original PTable and know when the
                    // indexes have changed.
                    joinMutationState(new TableRef(tableRef), multiRowMutationState, txMutations);
                }
            }
            long serverTimestamp = HConstants.LATEST_TIMESTAMP;
            Iterator<Entry<TableInfo, List<Mutation>>> mutationsIterator = physicalTableMutationMap.entrySet()
                    .iterator();
            while (mutationsIterator.hasNext()) {
                Entry<TableInfo, List<Mutation>> pair = mutationsIterator.next();
                TableInfo tableInfo = pair.getKey();
                byte[] htableName = tableInfo.getHTableName().getBytes();
                List<Mutation> mutationList = pair.getValue();

                // create a span per target table
                // TODO maybe we can be smarter about the table name to string here?
                Span child = Tracing.child(span, "Writing mutation batch for table: " + Bytes.toString(htableName));

                int retryCount = 0;
                boolean shouldRetry = false;
                long numMutations = 0;
                long mutationSizeBytes = 0;
                long mutationCommitTime = 0;
                long numFailedMutations = 0;
                ;
                long startTime = 0;
                boolean shouldRetryIndexedMutation = false;
                IndexWriteException iwe = null;
                do {
                    TableRef origTableRef = tableInfo.getOrigTableRef();
                    PTable table = origTableRef.getTable();
                    table.getIndexMaintainers(indexMetaDataPtr, connection);
                    final ServerCache cache = tableInfo.isDataTable() ? 
                            IndexMetaDataCacheClient.setMetaDataOnMutations(connection, table,
                                    mutationList, indexMetaDataPtr) : null;
                    // If we haven't retried yet, retry for this case only, as it's possible that
                    // a split will occur after we send the index metadata cache to all known
                    // region servers.
                    shouldRetry = cache != null;
                    SQLException sqlE = null;
                    HTableInterface hTable = connection.getQueryServices().getTable(htableName);
                    try {
                        if (table.isTransactional()) {
                            // Track tables to which we've sent uncommitted data
                            if (tableInfo.isDataTable()) {
                                uncommittedPhysicalNames.add(table.getPhysicalName().getString());
                                phoenixTransactionContext.markDMLFence(table);
                            }
<<<<<<< HEAD

                            hTable = phoenixTransactionContext.getTransactionalTable(hTable, table.isImmutableRows() || !tableInfo.isDataTable());
=======
                            hTable = phoenixTransactionContext.getTransactionalTableWriter(connection, table, hTable, !tableInfo.isDataTable());
>>>>>>> 6f4a48fe
                        }
                        numMutations = mutationList.size();
                        GLOBAL_MUTATION_BATCH_SIZE.update(numMutations);
                        mutationSizeBytes = calculateMutationSize(mutationList);

                        startTime = System.currentTimeMillis();
                        child.addTimelineAnnotation("Attempt " + retryCount);
                        List<List<Mutation>> mutationBatchList = getMutationBatchList(batchSize, batchSizeBytes,
                                mutationList);
                        for (final List<Mutation> mutationBatch : mutationBatchList) {
                            if (shouldRetryIndexedMutation) {
                                // if there was an index write failure, retry the mutation in a loop
                                final HTableInterface finalHTable = hTable;
                                PhoenixIndexFailurePolicy.doBatchWithRetries(new MutateCommand() {
                                    @Override
                                    public void doMutation() throws IOException {
                                        try {
                                            finalHTable.batch(mutationBatch);
                                        } catch (InterruptedException e) {
                                            Thread.currentThread().interrupt();
                                            throw new IOException(e);
                                        }
                                    }
                                }, iwe, connection, connection.getQueryServices().getProps());
                            } else {
                                hTable.batch(mutationBatch);
                            }

                            batchCount++;
                            if (logger.isDebugEnabled())
                                logger.debug("Sent batch of " + mutationBatch.size() + " for "
                                        + Bytes.toString(htableName));
                        }
                        child.stop();
                        child.stop();
                        shouldRetry = false;
                        mutationCommitTime = System.currentTimeMillis() - startTime;
                        GLOBAL_MUTATION_COMMIT_TIME.update(mutationCommitTime);
                        numFailedMutations = 0;

                        // Remove batches as we process them
                        mutations.remove(origTableRef);
                        if (tableInfo.isDataTable()) {
                            numRows -= numMutations;
                            // recalculate the estimated size
                            estimatedSize = KeyValueUtil.getEstimatedRowMutationSize(mutations);
                        }
                    } catch (Exception e) {
                        mutationCommitTime = System.currentTimeMillis() - startTime;
                        serverTimestamp = ServerUtil.parseServerTimestamp(e);
                        SQLException inferredE = ServerUtil.parseServerExceptionOrNull(e);
                        if (inferredE != null) {
                            if (shouldRetry
                                    && retryCount == 0
                                    && inferredE.getErrorCode() == SQLExceptionCode.INDEX_METADATA_NOT_FOUND
                                            .getErrorCode()) {
                                // Swallow this exception once, as it's possible that we split after sending the index
                                // metadata
                                // and one of the region servers doesn't have it. This will cause it to have it the next
                                // go around.
                                // If it fails again, we don't retry.
                                String msg = "Swallowing exception and retrying after clearing meta cache on connection. "
                                        + inferredE;
                                logger.warn(LogUtil.addCustomAnnotations(msg, connection));
                                connection.getQueryServices().clearTableRegionCache(htableName);

                                // add a new child span as this one failed
                                child.addTimelineAnnotation(msg);
                                child.stop();
                                child = Tracing.child(span, "Failed batch, attempting retry");

                                continue;
                            } else if (inferredE.getErrorCode() == SQLExceptionCode.INDEX_WRITE_FAILURE.getErrorCode()) {
                                iwe = PhoenixIndexFailurePolicy.getIndexWriteException(inferredE);
                                if (iwe != null && !shouldRetryIndexedMutation) {
                                    // For an index write failure, the data table write succeeded,
                                    // so when we retry we need to set REPLAY_WRITES
                                    for (Mutation m : mutationList) {
                                        m.setAttribute(BaseScannerRegionObserver.REPLAY_WRITES,
                                                BaseScannerRegionObserver.REPLAY_ONLY_INDEX_WRITES);
                                        KeyValueUtil.setTimestamp(m, serverTimestamp);
                                    }
                                    shouldRetry = true;
                                    shouldRetryIndexedMutation = true;
                                    continue;
                                }
                            }
                            e = inferredE;
                        }
                        // Throw to client an exception that indicates the statements that
                        // were not committed successfully.
                        int[] uncommittedStatementIndexes = getUncommittedStatementIndexes();
                        sqlE = new CommitException(e, uncommittedStatementIndexes, serverTimestamp);
                        numFailedMutations = uncommittedStatementIndexes.length;
                        GLOBAL_MUTATION_BATCH_FAILED_COUNT.update(numFailedMutations);
                    } finally {
                        MutationMetric mutationsMetric = new MutationMetric(numMutations, mutationSizeBytes,
                                mutationCommitTime, numFailedMutations);
                        mutationMetricQueue.addMetricsForTable(Bytes.toString(htableName), mutationsMetric);
                        try {
                            if (cache != null) cache.close();
                        } finally {
                            try {
                                hTable.close();
                            } catch (IOException e) {
                                if (sqlE != null) {
                                    sqlE.setNextException(ServerUtil.parseServerException(e));
                                } else {
                                    sqlE = ServerUtil.parseServerException(e);
                                }
                            }
                            if (sqlE != null) { throw sqlE; }
                        }
                    }
                } while (shouldRetry && retryCount++ < 1);
            }
        }
    }

    /**
     * Split the list of mutations into multiple lists that don't exceed row and byte thresholds
     * 
     * @param allMutationList
     *            List of HBase mutations
     * @return List of lists of mutations
     */
    public static List<List<Mutation>> getMutationBatchList(long batchSize, long batchSizeBytes,
            List<Mutation> allMutationList) {
        List<List<Mutation>> mutationBatchList = Lists.newArrayList();
        List<Mutation> currentList = Lists.newArrayList();
        long currentBatchSizeBytes = 0L;
        for (Mutation mutation : allMutationList) {
            long mutationSizeBytes = KeyValueUtil.calculateMutationDiskSize(mutation);
            if (currentList.size() == batchSize || currentBatchSizeBytes + mutationSizeBytes > batchSizeBytes) {
                if (currentList.size() > 0) {
                    mutationBatchList.add(currentList);
                    currentList = Lists.newArrayList();
                    currentBatchSizeBytes = 0L;
                }
            }
            currentList.add(mutation);
            currentBatchSizeBytes += mutationSizeBytes;
        }
        if (currentList.size() > 0) {
            mutationBatchList.add(currentList);
        }
        return mutationBatchList;

    }

    public byte[] encodeTransaction() throws SQLException {
        return phoenixTransactionContext.encodeTransaction();
    }

    private void addUncommittedStatementIndexes(Collection<RowMutationState> rowMutations) {
        for (RowMutationState rowMutationState : rowMutations) {
            uncommittedStatementIndexes = joinSortedIntArrays(uncommittedStatementIndexes,
                    rowMutationState.getStatementIndexes());
        }
    }

    private int[] getUncommittedStatementIndexes() {
        for (MultiRowMutationState rowMutationMap : mutations.values()) {
            addUncommittedStatementIndexes(rowMutationMap.values());
        }
        return uncommittedStatementIndexes;
    }

    @Override
    public void close() throws SQLException {}

    private void resetState() {
        numRows = 0;
        estimatedSize = 0;
        this.mutations.clear();
        phoenixTransactionContext = PhoenixTransactionContext.NULL_CONTEXT;
    }

    private void resetTransactionalState() {
        phoenixTransactionContext.reset();
        txMutations = Collections.emptyMap();
        uncommittedPhysicalNames.clear();
        uncommittedStatementIndexes = EMPTY_STATEMENT_INDEX_ARRAY;
    }

    public void rollback() throws SQLException {
        try {
            phoenixTransactionContext.abort();
        } finally {
            resetState();
        }
    }

    public void commit() throws SQLException {
        Map<TableRef, MultiRowMutationState> txMutations = Collections.emptyMap();
        int retryCount = 0;
        do {
            boolean sendSuccessful = false;
            boolean retryCommit = false;
            SQLException sqlE = null;
            try {
                send();
                txMutations = this.txMutations;
                sendSuccessful = true;
            } catch (SQLException e) {
                sqlE = e;
            } finally {
                try {
                    boolean finishSuccessful = false;
                    try {
                        if (sendSuccessful) {
                            phoenixTransactionContext.commit();
                            finishSuccessful = true;
                        }
                    } catch (SQLException e) {
                        if (logger.isInfoEnabled())
                            logger.info(e.getClass().getName() + " at timestamp " + getInitialWritePointer()
                                    + " with retry count of " + retryCount);
                        retryCommit = (e.getErrorCode() == SQLExceptionCode.TRANSACTION_CONFLICT_EXCEPTION
                                .getErrorCode() && retryCount < MAX_COMMIT_RETRIES);
                        if (sqlE == null) {
                            sqlE = e;
                        } else {
                            sqlE.setNextException(e);
                        }
                    } finally {
                        // If send fails or finish fails, abort the tx
                        if (!finishSuccessful) {
                            try {
                                phoenixTransactionContext.abort();
                                if (logger.isInfoEnabled()) logger.info("Abort successful");
                            } catch (SQLException e) {
                                if (logger.isInfoEnabled()) logger.info("Abort failed with " + e);
                                if (sqlE == null) {
                                    sqlE = e;
                                } else {
                                    sqlE.setNextException(e);
                                }
                            }
                        }
                    }
                } finally {
                    TransactionFactory.Provider provider = phoenixTransactionContext.getProvider();
                    try {
                        resetState();
                    } finally {
                        if (retryCommit) {
                            startTransaction(provider);
                            // Add back read fences
                            Set<TableRef> txTableRefs = txMutations.keySet();
                            for (TableRef tableRef : txTableRefs) {
                                PTable dataTable = tableRef.getTable();
                                phoenixTransactionContext.markDMLFence(dataTable);
                            }
                            try {
                                // Only retry if an index was added
                                retryCommit = shouldResubmitTransaction(txTableRefs);
                            } catch (SQLException e) {
                                retryCommit = false;
                                if (sqlE == null) {
                                    sqlE = e;
                                } else {
                                    sqlE.setNextException(e);
                                }
                            }
                        }
                        if (sqlE != null && !retryCommit) { throw sqlE; }
                    }
                }
            }
            // Retry commit once if conflict occurred and index was added
            if (!retryCommit) {
                break;
            }
            retryCount++;
            mutations.putAll(txMutations);
        } while (true);
    }

    /**
     * Determines whether indexes were added to mutated tables while the transaction was in progress.
     * 
     * @return true if indexes were added and false otherwise.
     * @throws SQLException
     */
    private boolean shouldResubmitTransaction(Set<TableRef> txTableRefs) throws SQLException {
        if (logger.isInfoEnabled()) logger.info("Checking for index updates as of " + getInitialWritePointer());
        MetaDataClient client = new MetaDataClient(connection);
        PMetaData cache = connection.getMetaDataCache();
        boolean addedAnyIndexes = false;
        boolean allImmutableTables = !txTableRefs.isEmpty();
        for (TableRef tableRef : txTableRefs) {
            PTable dataTable = tableRef.getTable();
            List<PTable> oldIndexes;
            PTableRef ptableRef = cache.getTableRef(dataTable.getKey());
            oldIndexes = ptableRef.getTable().getIndexes();
            // Always check at server for metadata change, as it's possible that the table is configured to not check
            // for metadata changes
            // but in this case, the tx manager is telling us it's likely that there has been a change.
            MetaDataMutationResult result = client.updateCache(dataTable.getTenantId(), dataTable.getSchemaName()
                    .getString(), dataTable.getTableName().getString(), true);
            long timestamp = TransactionUtil.getResolvedTime(connection, result);
            tableRef.setTimeStamp(timestamp);
            PTable updatedDataTable = result.getTable();
            if (updatedDataTable == null) { throw new TableNotFoundException(dataTable.getSchemaName().getString(),
                    dataTable.getTableName().getString()); }
            allImmutableTables &= updatedDataTable.isImmutableRows();
            tableRef.setTable(updatedDataTable);
            if (!addedAnyIndexes) {
                // TODO: in theory we should do a deep equals check here, as it's possible
                // that an index was dropped and recreated with the same name but different
                // indexed/covered columns.
                addedAnyIndexes = (!oldIndexes.equals(updatedDataTable.getIndexes()));
                if (logger.isInfoEnabled())
                    logger.info((addedAnyIndexes ? "Updates " : "No updates ") + "as of " + timestamp + " to "
                            + updatedDataTable.getName().getString() + " with indexes " + updatedDataTable.getIndexes());
            }
        }
        if (logger.isInfoEnabled())
            logger.info((addedAnyIndexes ? "Updates " : "No updates ") + "to indexes as of " + getInitialWritePointer()
                    + " over " + (allImmutableTables ? " all immutable tables" : " some mutable tables"));
        // If all tables are immutable, we know the conflict we got was due to our DDL/DML fence.
        // If any indexes were added, then the conflict might be due to DDL/DML fence.
        return allImmutableTables || addedAnyIndexes;
    }

    /**
     * Send to HBase any uncommitted data for transactional tables.
     * 
     * @return true if any data was sent and false otherwise.
     * @throws SQLException
     */
    public boolean sendUncommitted() throws SQLException {
        return sendUncommitted(mutations.keySet().iterator());
    }

    /**
     * Support read-your-own-write semantics by sending uncommitted data to HBase prior to running a query. In this way,
     * they are visible to subsequent reads but are not actually committed until commit is called.
     * 
     * @param tableRefs
     * @return true if any data was sent and false otherwise.
     * @throws SQLException
     */
    public boolean sendUncommitted(Iterator<TableRef> tableRefs) throws SQLException {

        if (phoenixTransactionContext.isTransactionRunning()) {
            // Initialize visibility so that transactions see their own writes.
            // The checkpoint() method will set it to not see writes if necessary.
            phoenixTransactionContext.setVisibilityLevel(PhoenixVisibilityLevel.SNAPSHOT);
        }

        Iterator<TableRef> filteredTableRefs = Iterators.filter(tableRefs, new Predicate<TableRef>() {
            @Override
            public boolean apply(TableRef tableRef) {
                return tableRef.getTable().isTransactional();
            }
        });
        if (filteredTableRefs.hasNext()) {
            // FIXME: strip table alias to prevent equality check from failing due to alias mismatch on null alias.
            // We really should be keying the tables based on the physical table name.
            List<TableRef> strippedAliases = Lists.newArrayListWithExpectedSize(mutations.keySet().size());
            while (filteredTableRefs.hasNext()) {
                TableRef tableRef = filteredTableRefs.next();
                // REVIEW: unclear if we need this given we start transactions when resolving a table
                if (tableRef.getTable().isTransactional()) {
                    startTransaction(tableRef.getTable().getTransactionProvider());
                }
                strippedAliases.add(new TableRef(null, tableRef.getTable(), tableRef.getTimeStamp(), tableRef
                        .getLowerBoundTimeStamp(), tableRef.hasDynamicCols()));
            }
            send(strippedAliases.iterator());
            return true;
        }
        return false;
    }

    public void send() throws SQLException {
        send(null);
    }

    public static int[] joinSortedIntArrays(int[] a, int[] b) {
        int[] result = new int[a.length + b.length];
        int i = 0, j = 0, k = 0, current;
        while (i < a.length && j < b.length) {
            current = a[i] < b[j] ? a[i++] : b[j++];
            for (; i < a.length && a[i] == current; i++)
                ;
            for (; j < b.length && b[j] == current; j++)
                ;
            result[k++] = current;
        }
        while (i < a.length) {
            for (current = a[i++]; i < a.length && a[i] == current; i++)
                ;
            result[k++] = current;
        }
        while (j < b.length) {
            for (current = b[j++]; j < b.length && b[j] == current; j++)
                ;
            result[k++] = current;
        }
        return Arrays.copyOf(result, k);
    }

    @Immutable
    public static class RowTimestampColInfo {
        private final boolean useServerTimestamp;
        private final Long rowTimestamp;

        public static final RowTimestampColInfo NULL_ROWTIMESTAMP_INFO = new RowTimestampColInfo(false, null);

        public RowTimestampColInfo(boolean autoGenerate, Long value) {
            this.useServerTimestamp = autoGenerate;
            this.rowTimestamp = value;
        }

        public boolean useServerTimestamp() {
            return useServerTimestamp;
        }

        public Long getTimestamp() {
            return rowTimestamp;
        }
    }

    public static class MultiRowMutationState {
        private Map<ImmutableBytesPtr, RowMutationState> rowKeyToRowMutationState;
        private long estimatedSize;

        public MultiRowMutationState(int size) {
            this.rowKeyToRowMutationState = Maps.newHashMapWithExpectedSize(size);
            this.estimatedSize = 0;
        }

        public RowMutationState put(ImmutableBytesPtr ptr, RowMutationState rowMutationState) {
            estimatedSize += rowMutationState.calculateEstimatedSize();
            return rowKeyToRowMutationState.put(ptr, rowMutationState);
        }

        public void putAll(MultiRowMutationState other) {
            estimatedSize += other.estimatedSize;
            rowKeyToRowMutationState.putAll(other.rowKeyToRowMutationState);
        }

        public boolean isEmpty() {
            return rowKeyToRowMutationState.isEmpty();
        }

        public int size() {
            return rowKeyToRowMutationState.size();
        }

        public Set<Entry<ImmutableBytesPtr, RowMutationState>> entrySet() {
            return rowKeyToRowMutationState.entrySet();
        }

        public void clear() {
            rowKeyToRowMutationState.clear();
            estimatedSize = 0;
        }

        public Collection<RowMutationState> values() {
            return rowKeyToRowMutationState.values();
        }
    }

    public static class RowMutationState {
        @Nonnull
        private Map<PColumn, byte[]> columnValues;
        private int[] statementIndexes;
        @Nonnull
        private final RowTimestampColInfo rowTsColInfo;
        private byte[] onDupKeyBytes;
        private long colValuesSize;

        public RowMutationState(@Nonnull Map<PColumn, byte[]> columnValues, long colValuesSize, int statementIndex,
                @Nonnull RowTimestampColInfo rowTsColInfo, byte[] onDupKeyBytes) {
            checkNotNull(columnValues);
            checkNotNull(rowTsColInfo);
            this.columnValues = columnValues;
            this.statementIndexes = new int[] { statementIndex };
            this.rowTsColInfo = rowTsColInfo;
            this.onDupKeyBytes = onDupKeyBytes;
            this.colValuesSize = colValuesSize;
        }

        public long calculateEstimatedSize() {
            return colValuesSize + statementIndexes.length * SizedUtil.INT_SIZE + SizedUtil.LONG_SIZE
                    + (onDupKeyBytes != null ? onDupKeyBytes.length : 0);
        }

        byte[] getOnDupKeyBytes() {
            return onDupKeyBytes;
        }

        public Map<PColumn, byte[]> getColumnValues() {
            return columnValues;
        }

        int[] getStatementIndexes() {
            return statementIndexes;
        }

        void join(RowMutationState newRow) {
            // If we already have a row and the new row has an ON DUPLICATE KEY clause
            // ignore the new values (as that's what the server will do).
            if (newRow.onDupKeyBytes == null) {
                // increment the column value size by the new row column value size
                colValuesSize += newRow.colValuesSize;
                for (Map.Entry<PColumn, byte[]> entry : newRow.columnValues.entrySet()) {
                    PColumn col = entry.getKey();
                    byte[] oldValue = columnValues.put(col, entry.getValue());
                    if (oldValue != null) {
                        // decrement column value size by the size of all column values that were replaced
                        colValuesSize -= (col.getEstimatedSize() + oldValue.length);
                    }
                }
            }
            // Concatenate ON DUPLICATE KEY bytes to allow multiple
            // increments of the same row in the same commit batch.
            this.onDupKeyBytes = PhoenixIndexBuilder.combineOnDupKey(this.onDupKeyBytes, newRow.onDupKeyBytes);
            statementIndexes = joinSortedIntArrays(statementIndexes, newRow.getStatementIndexes());
        }

        @Nonnull
        RowTimestampColInfo getRowTimestampColInfo() {
            return rowTsColInfo;
        }

    }

    public ReadMetricQueue getReadMetricQueue() {
        return readMetricQueue;
    }

    public void setReadMetricQueue(ReadMetricQueue readMetricQueue) {
        this.readMetricQueue = readMetricQueue;
    }

    public MutationMetricQueue getMutationMetricQueue() {
        return mutationMetricQueue;
    }

}<|MERGE_RESOLUTION|>--- conflicted
+++ resolved
@@ -38,10 +38,6 @@
 import javax.annotation.concurrent.Immutable;
 
 import org.apache.hadoop.hbase.HConstants;
-<<<<<<< HEAD
-import org.apache.hadoop.hbase.client.Delete;
-=======
->>>>>>> 6f4a48fe
 import org.apache.hadoop.hbase.client.HTableInterface;
 import org.apache.hadoop.hbase.client.Mutation;
 import org.apache.hadoop.hbase.io.ImmutableBytesWritable;
@@ -49,8 +45,6 @@
 import org.apache.hadoop.hbase.util.Pair;
 import org.apache.htrace.Span;
 import org.apache.htrace.TraceScope;
-import org.apache.phoenix.cache.IndexMetaDataCache;
-import org.apache.phoenix.cache.ServerCacheClient;
 import org.apache.phoenix.cache.ServerCacheClient.ServerCache;
 import org.apache.phoenix.compile.MutationPlan;
 import org.apache.phoenix.coprocessor.BaseScannerRegionObserver;
@@ -92,7 +86,6 @@
 import org.apache.phoenix.trace.util.Tracing;
 import org.apache.phoenix.transaction.PhoenixTransactionContext;
 import org.apache.phoenix.transaction.PhoenixTransactionContext.PhoenixVisibilityLevel;
-import org.apache.phoenix.transaction.PhoenixTransactionProvider.Feature;
 import org.apache.phoenix.transaction.TransactionFactory;
 import org.apache.phoenix.transaction.TransactionFactory.Provider;
 import org.apache.phoenix.util.IndexUtil;
@@ -501,19 +494,9 @@
             final MultiRowMutationState values, final long mutationTimestamp, final long serverTimestamp,
             boolean includeAllIndexes, final boolean sendAll) {
         final PTable table = tableRef.getTable();
-<<<<<<< HEAD
-        final Iterator<PTable> indexIterator = // Only maintain tables with immutable rows through this client-side mechanism
-                includeAllIndexes || (table.isTransactional() && table.getTransactionProvider().getTransactionProvider().isUnsupported(Feature.MAINTAIN_LOCAL_INDEX_ON_SERVER)) ?
-                         IndexMaintainer.maintainedIndexes(table.getIndexes().iterator()) :
-                             (table.isImmutableRows() || table.isTransactional()) ?
-                                IndexMaintainer.maintainedGlobalIndexes(table.getIndexes().iterator()) :
-                                    Collections.<PTable>emptyIterator();
-        final List<PTable> indexList = Lists.newArrayList(indexIterator);
-=======
         final List<PTable> indexList = includeAllIndexes ? 
                 Lists.newArrayList(IndexMaintainer.maintainedIndexes(table.getIndexes().iterator())) : 
                     IndexUtil.getClientMaintainedIndexes(table);
->>>>>>> 6f4a48fe
         final Iterator<PTable> indexes = indexList.iterator();
         final List<Mutation> mutationList = Lists.newArrayListWithExpectedSize(values.size());
         final List<Mutation> mutationsPertainingToIndex = indexes.hasNext() ? Lists
@@ -574,12 +557,7 @@
                         MultiRowMutationState multiRowMutationState = mutations.remove(key);
                         if (multiRowMutationState != null) {
                             final List<Mutation> deleteMutations = Lists.newArrayList();
-<<<<<<< HEAD
                             generateMutations(key, mutationTimestamp, serverTimestamp, multiRowMutationState, deleteMutations, null);
-=======
-                            generateMutations(tableRef, mutationTimestamp, serverTimestamp, multiRowMutationState,
-                                    deleteMutations, null);
->>>>>>> 6f4a48fe
                             if (indexMutations == null) {
                                 indexMutations = deleteMutations;
                             } else {
@@ -600,15 +578,6 @@
             }
 
         };
-<<<<<<< HEAD
-        try {
-            PhoenixIndexMetaData indexMetaData = new PhoenixIndexMetaData(indexMetaDataCache, attributes);
-            return new PhoenixTxIndexMutationGenerator(connection.getQueryServices(), indexMetaData, table.getPhysicalName().getBytes());
-        } catch (IOException e) {
-            throw new RuntimeException(e); // Impossible
-        }
-=======
->>>>>>> 6f4a48fe
     }
 
     private void generateMutations(final TableRef tableRef, final long mutationTimestamp, final long serverTimestamp,
@@ -993,12 +962,7 @@
                                 uncommittedPhysicalNames.add(table.getPhysicalName().getString());
                                 phoenixTransactionContext.markDMLFence(table);
                             }
-<<<<<<< HEAD
-
-                            hTable = phoenixTransactionContext.getTransactionalTable(hTable, table.isImmutableRows() || !tableInfo.isDataTable());
-=======
                             hTable = phoenixTransactionContext.getTransactionalTableWriter(connection, table, hTable, !tableInfo.isDataTable());
->>>>>>> 6f4a48fe
                         }
                         numMutations = mutationList.size();
                         GLOBAL_MUTATION_BATCH_SIZE.update(numMutations);
