--- conflicted
+++ resolved
@@ -19,20 +19,44 @@
 
 import java.io.IOException;
 import java.sql.SQLException;
-
+import java.util.Random;
+
+import com.google.inject.Guice;
+import com.google.inject.Injector;
 import org.apache.hadoop.conf.Configuration;
 import org.apache.hadoop.hbase.coprocessor.RegionObserver;
+
+import org.apache.omid.committable.CommitTable;
+import org.apache.omid.committable.InMemoryCommitTable;
+import org.apache.omid.transaction.HBaseOmidClientConfiguration;
+import org.apache.omid.transaction.HBaseTransactionManager;
+import org.apache.omid.transaction.OmidCompactor;
+import org.apache.omid.tso.TSOMockModule;
+import org.apache.omid.tso.TSOServer;
+import org.apache.omid.tso.TSOServerConfig;
+import org.apache.omid.tso.client.OmidClientConfiguration;
+import org.apache.omid.transaction.OmidSnapshotFilter;
+
+import org.apache.omid.tso.client.TSOClient;
+import org.apache.phoenix.coprocessor.OmidGCProcessor;
+import org.apache.phoenix.coprocessor.OmidTransactionalProcessor;
+import org.apache.phoenix.exception.SQLExceptionCode;
+import org.apache.phoenix.exception.SQLExceptionInfo;
 import org.apache.phoenix.jdbc.PhoenixConnection;
-<<<<<<< HEAD
 import org.apache.phoenix.schema.PTable;
-=======
 import org.apache.phoenix.jdbc.PhoenixEmbeddedDriver.ConnectionInfo;
 import org.apache.phoenix.transaction.TransactionFactory.Provider;
->>>>>>> afc6627b
+import org.apache.tephra.distributed.TransactionService;
+import org.apache.twill.zookeeper.ZKClientService;
 
 public class OmidTransactionProvider implements PhoenixTransactionProvider {
     private static final OmidTransactionProvider INSTANCE = new OmidTransactionProvider();
 
+    private static HBaseTransactionManager transactionManager = null;
+
+    private Random rand = new Random();
+    public static CommitTable.Client commitTableClient = null;
+
     public static final OmidTransactionProvider getInstance() {
         return INSTANCE;
     }
@@ -46,48 +70,137 @@
     }
 
     @Override
-    public PhoenixTransactionContext getTransactionContext(PhoenixConnection connection) {
+    public PhoenixTransactionContext getTransactionContext(PhoenixConnection connection) throws SQLException {
         return new OmidTransactionContext(connection);
     }
 
-    @Override
-<<<<<<< HEAD
-    public PhoenixTransactionContext getTransactionContext(PhoenixTransactionContext contex, PhoenixConnection connection, boolean subTask) {
-        return new OmidTransactionContext(contex, connection, subTask);
-    }
-
-    @Override
-    public PhoenixTransactionalTable getTransactionalTable() throws SQLException {
-        return new OmidTransactionTable();
-    }
-
-    @Override
-    public PhoenixTransactionalTable getTransactionalTable(PhoenixTransactionContext ctx, HTableInterface htable) throws SQLException {
-        return new OmidTransactionTable(ctx, htable);
-    }
-
-    @Override
-    public PhoenixTransactionalTable getTransactionalTable(PhoenixTransactionContext ctx, HTableInterface htable, PTable pTable) throws SQLException {
-        return new OmidTransactionTable(ctx, htable, pTable);
-    }
-
-=======
-    public PhoenixTransactionClient getTransactionClient(Configuration config, ConnectionInfo connectionInfo) {
-        // TODO Auto-generated method stub
-        return null;
-    }
-
-    @Override
-    public PhoenixTransactionService getTransactionService(Configuration config, ConnectionInfo connectionInfo) {
-        // TODO Auto-generated method stub
-        return null;
-    }
-
->>>>>>> afc6627b
+//    @Override
+//    public PhoenixTransactionContext getTransactionContext(PhoenixTransactionContext contex, PhoenixConnection connection, boolean subTask) {
+//        return new OmidTransactionContext(contex, connection, subTask);
+//    }
+//
+//    @Override
+//    public PhoenixTransactionalTable getTransactionalTable() throws SQLException {
+//        return new OmidTransactionTable();
+//    }
+//
+//    @Override
+//    public PhoenixTransactionalTable getTransactionalTable(PhoenixTransactionContext ctx, HTableInterface htable) throws SQLException {
+//        return new OmidTransactionTable(ctx, htable);
+//    }
+//
+//    @Override
+//    public PhoenixTransactionalTable getTransactionalTable(PhoenixTransactionContext ctx, HTableInterface htable, PTable pTable) throws SQLException {
+//        return new OmidTransactionTable(ctx, htable, pTable);
+//    }
+
+    public PhoenixTransactionClient getTransactionClient(Configuration config, ConnectionInfo connectionInfo) throws SQLException{
+        if (transactionManager == null) {
+            try {
+                HBaseOmidClientConfiguration clientConf = new HBaseOmidClientConfiguration();
+                clientConf.setConflictAnalysisLevel(OmidClientConfiguration.ConflictDetectionLevel.ROW);
+                transactionManager = (HBaseTransactionManager) HBaseTransactionManager.newInstance(clientConf);
+            } catch (IOException | InterruptedException e) {
+                throw new SQLExceptionInfo.Builder(
+                        SQLExceptionCode.TRANSACTION_FAILED)
+                        .setMessage(e.getMessage()).setRootCause(e).build()
+                        .buildException();
+            }
+        }
+
+        return new OmidTransactionClient(transactionManager);
+    }
+
+    static class OmidTransactionClient implements PhoenixTransactionClient {
+        private final HBaseTransactionManager transactionManager;
+
+        public OmidTransactionClient(HBaseTransactionManager transactionManager) {
+            this.transactionManager = transactionManager;
+        }
+
+        public HBaseTransactionManager getTransactionClient() {
+            return transactionManager;
+        }
+
+        @Override
+        public void close() throws IOException {}
+    }
+
+    @Override
+    public PhoenixTransactionService getTransactionService(Configuration config, ConnectionInfo connectionInfo) throws  SQLException{
+        TSOServerConfig tsoConfig = new TSOServerConfig();
+        TSOServer tso;
+
+        int  port = rand.nextInt(65534) + 1;
+
+        tsoConfig.setPort(port);
+        tsoConfig.setConflictMapSize(1000);
+        tsoConfig.setTimestampType("WORLD_TIME");
+
+        Injector injector = Guice.createInjector(new TSOMockModule(tsoConfig));
+        tso = injector.getInstance(TSOServer.class);
+        tso.startAndWait();
+
+        OmidClientConfiguration clientConfig = new OmidClientConfiguration();
+        clientConfig.setConnectionString("localhost:" + port);
+        clientConfig.setConflictAnalysisLevel(OmidClientConfiguration.ConflictDetectionLevel.ROW);
+
+        InMemoryCommitTable commitTable = (InMemoryCommitTable) injector.getInstance(CommitTable.class);
+
+        try {
+            // Create the associated Handler
+            TSOClient client = TSOClient.newInstance(clientConfig);
+
+            HBaseOmidClientConfiguration clientConf = new HBaseOmidClientConfiguration();
+            clientConf.setConnectionString("localhost:" + port);
+            clientConf.setConflictAnalysisLevel(OmidClientConfiguration.ConflictDetectionLevel.ROW);
+            //        clientConf.setHBaseConfiguration(hbaseConf);
+            commitTableClient = commitTable.getClient();
+
+            transactionManager = HBaseTransactionManager.builder(clientConf).commitTableClient(commitTableClient)
+                    .tsoClient(client).build();
+        } catch (IOException | InterruptedException e) {
+            throw new SQLExceptionInfo.Builder(
+                    SQLExceptionCode.TRANSACTION_FAILED)
+                    .setMessage(e.getMessage()).setRootCause(e).build()
+                    .buildException();
+        }
+
+        return new OmidTransactionService(tso, transactionManager);
+    }
+
+    static class OmidTransactionService implements PhoenixTransactionService {
+        private final HBaseTransactionManager transactionManager;
+        private TSOServer tso;
+
+        public OmidTransactionService(TSOServer tso, HBaseTransactionManager transactionManager) {
+            this.tso = tso;
+            this.transactionManager = transactionManager;
+        }
+
+        public void start() {
+
+        }
+
+        @Override
+        public void close() throws IOException {
+            if (transactionManager != null) {
+                transactionManager.close();
+            }
+            if (tso != null) {
+                tso.stopAndWait();
+            }
+        }
+    }
+
     @Override
     public Class<? extends RegionObserver> getCoprocessor() {
-        // TODO Auto-generated method stub
-        return null;
+        return OmidTransactionalProcessor.class;
+    }
+
+    @Override
+    public Class<? extends RegionObserver> getGCCoprocessor() {
+        return OmidGCProcessor.class;
     }
 
     @Override
