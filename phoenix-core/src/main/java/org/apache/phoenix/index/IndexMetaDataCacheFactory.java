--- conflicted
+++ resolved
@@ -49,13 +49,8 @@
         // just use the standard keyvalue builder - this doesn't really need to be fast
         
         final List<IndexMaintainer> maintainers = 
-<<<<<<< HEAD
-                IndexMaintainer.deserialize(cachePtr, GenericKeyValueBuilder.INSTANCE);
+                IndexMaintainer.deserialize(cachePtr, GenericKeyValueBuilder.INSTANCE, useProtoForIndexMaintainer);
         final PhoenixTransactionContext txnContext;
-=======
-                IndexMaintainer.deserialize(cachePtr, GenericKeyValueBuilder.INSTANCE, useProtoForIndexMaintainer);
-        final Transaction txn;
->>>>>>> 6f7d42f2
         try {
             txnContext = txState.length != 0 ? TransactionFactory.getTransactionFactory().getTransactionContext(txState) : null;
         } catch (IOException e) {
