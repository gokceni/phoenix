--- conflicted
+++ resolved
@@ -148,17 +148,11 @@
                 KeyValue currentValueKV = Sequence.getCurrentValueKV(result);
                 KeyValue incrementByKV = Sequence.getIncrementByKV(result);
                 KeyValue cacheSizeKV = Sequence.getCacheSizeKV(result);
-<<<<<<< HEAD
 
                 long value = PDataType.LONG.getCodec().decodeLong(currentValueKV.getValueArray(), currentValueKV.getValueOffset(), SortOrder.getDefault());
                 long incrementBy = PDataType.LONG.getCodec().decodeLong(incrementByKV.getValueArray(), incrementByKV.getValueOffset(), SortOrder.getDefault());
-                int cacheSize = PDataType.INTEGER.getCodec().decodeInt(cacheSizeKV.getValueArray(), cacheSizeKV.getValueOffset(), SortOrder.getDefault());
-
-=======
-                long value = PDataType.LONG.getCodec().decodeLong(currentValueKV.getBuffer(), currentValueKV.getValueOffset(), SortOrder.getDefault());
-                long incrementBy = PDataType.LONG.getCodec().decodeLong(incrementByKV.getBuffer(), incrementByKV.getValueOffset(), SortOrder.getDefault());
-                long cacheSize = PDataType.LONG.getCodec().decodeLong(cacheSizeKV.getBuffer(), cacheSizeKV.getValueOffset(), SortOrder.getDefault());
->>>>>>> 65ac0ca3
+                int cacheSize = PDataType.LONG.getCodec().decodeInt(cacheSizeKV.getValueArray(), cacheSizeKV.getValueOffset(), SortOrder.getDefault());
+
                 value += incrementBy * cacheSize;
                 byte[] valueBuffer = new byte[PDataType.LONG.getByteSize()];
                 PDataType.LONG.getCodec().encodeLong(value, valueBuffer, 0);
